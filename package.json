--- conflicted
+++ resolved
@@ -82,12 +82,6 @@
     "eslint-plugin-no-unsanitized": "3.0.0",
     "eslint-plugin-prettier": "2.6.0",
     "eslint-plugin-react": "7.7.0",
-<<<<<<< HEAD
-=======
-    "extract-loader": "2.0.0",
-    "extract-text-webpack-plugin": "3.0.2",
-    "file-loader": "1.1.11",
->>>>>>> ee96683e
     "grunt": "1.0.2",
     "grunt-aws-s3": "2.0.0",
     "grunt-cli": "1.2.0",
@@ -116,10 +110,6 @@
     "karma-coverage": "1.1.1",
     "karma-jasmine": "1.1.1",
     "karma-sourcemap-loader": "0.3.7",
-<<<<<<< HEAD
-=======
-    "karma-webpack": "3.0.0",
->>>>>>> ee96683e
     "lint-staged": "7.0.0",
     "load-grunt-tasks": "3.5.2",
     "node-sass": "4.8.1",
@@ -134,12 +124,7 @@
     "redux-mock-store": "1.5.1",
     "request": "2.85.0",
     "sinon": "4.4.6",
-<<<<<<< HEAD
-    "uglify-js": "3.3.15",
-=======
-    "style-loader": "0.20.3",
     "uglify-js": "3.3.16",
->>>>>>> ee96683e
     "uglifyjs-webpack-plugin": "1.2.4",
     "webpack": "3.11.0",
     "webpack-dev-server": "2.11.1"
