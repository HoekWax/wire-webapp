--- conflicted
+++ resolved
@@ -18,19 +18,14 @@
  */
 
 const webpack = require('webpack');
-const path = require('path');
 const prodConfig = require('./webpack.config.prod');
 const commonConfig = require('./webpack.config.common');
 
 module.exports = Object.assign({}, prodConfig, {
   devtool: 'inline-source-map',
-<<<<<<< HEAD
   entry: Object.assign(prodConfig.entry, {
     test: path.resolve(__dirname, 'test', 'index.test.js'),
   }),
-=======
-  entry: false,
->>>>>>> b52c3e00
   externals: Object.assign(prodConfig.externals, {
     // These will help enable enzyme to work properly
     cheerio: 'window',
