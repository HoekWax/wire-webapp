/*
 * Wire
 * Copyright (C) 2017 Wire Swiss GmbH
 *
 * This program is free software: you can redistribute it and/or modify
 * it under the terms of the GNU General Public License as published by
 * the Free Software Foundation, either version 3 of the License, or
 * (at your option) any later version.
 *
 * This program is distributed in the hope that it will be useful,
 * but WITHOUT ANY WARRANTY; without even the implied warranty of
 * MERCHANTABILITY or FITNESS FOR A PARTICULAR PURPOSE. See the
 * GNU General Public License for more details.
 *
 * You should have received a copy of the GNU General Public License
 * along with this program. If not, see http://www.gnu.org/licenses/.
 *
 */

'use strict';

window.z = window.z || {};
window.z.ViewModel = z.ViewModel || {};

// @formatter:off
z.ViewModel.AuthViewModel = class AuthViewModel {
  static get CONFIG() {
    return {
      ANIMATION_TIMEOUT: {
        LONG: 2000,
        SHORT: 500,
      },
      FORWARDED_URL_PARAMETERS: [
        z.auth.URLParameter.BOT_NAME,
        z.auth.URLParameter.BOT_PROVIDER,
        z.auth.URLParameter.BOT_SERVICE,
        z.auth.URLParameter.ENVIRONMENT,
        z.auth.URLParameter.LOCALE,
        z.auth.URLParameter.TRACKING,
      ],
    };
  }

  /**
   * View model for the auth page.
   *
   * @param {string} element_id - CSS class of the element where this view should be applied to (like "auth-page")
   * @param {z.main.Auth} auth - App authentication
   */
  constructor(element_id, auth) {
    this.click_on_remove_device_submit = this.click_on_remove_device_submit.bind(this);

    this.auth = auth;
    this.logger = new z.util.Logger('z.ViewModel.AuthViewModel', z.config.LOGGER.OPTIONS);

    this.event_tracker = new z.tracking.EventTrackingRepository();

    this.audio_repository = this.auth.audio;

    // Cryptography
    this.asset_service = new z.assets.AssetService(this.auth.client);
    // @todo Don't operate with the service directly. Get a repository!
    this.storage_service = new z.storage.StorageService();
    this.storage_repository = new z.storage.StorageRepository(this.storage_service);

    this.cryptography_service = new z.cryptography.CryptographyRepository(this.auth.client);
    this.cryptography_repository = new z.cryptography.CryptographyRepository(
      this.cryptography_service,
      this.storage_repository
    );
    this.client_service = new z.client.ClientService(this.auth.client, this.storage_service);
    this.client_repository = new z.client.ClientRepository(this.client_service, this.cryptography_repository);

    this.user_mapper = new z.user.UserMapper(this.asset_service);
    this.user_service = new z.user.UserService(this.auth.client);
    this.user_repository = new z.user.UserRepository(
      this.user_service,
      this.asset_service,
      undefined,
      this.client_repository
    );

    this.notification_service = new z.event.NotificationService(this.auth.client, this.storage_service);
    this.web_socket_service = new z.event.WebSocketService(this.auth.client);
    this.event_repository = new z.event.EventRepository(
      this.web_socket_service,
      this.notification_service,
      this.cryptography_repository,
      this.user_repository
    );

    this.pending_server_request = ko.observable(false);
    this.disabled_by_animation = ko.observable(false);

    this.reason_info = ko.observable('');
    this.reason_visible = ko.pureComputed(() => this.reason_info().length);
    this.device_reused = ko.observable(false);

    this.country_code = ko.observable('');
    this.country = ko.observable('');
    this.password = ko.observable('');
    this.persist = ko.observable(true);
    this.phone_number = ko.observable('');
    this.username = ko.observable('');

    this.is_public_computer = ko.observable(false);
    this.is_public_computer.subscribe(is_public_computer => this.persist(!is_public_computer));

    this.client_type = ko.pureComputed(() => {
      if (this.persist()) {
        return z.client.ClientType.PERMANENT;
      }

      return z.client.ClientType.TEMPORARY;
    });

    this.self_user = ko.observable();

    // Manage devices
    this.remove_form_error = ko.observable(false);
    this.device_modal = undefined;
    this.permanent_devices = ko.pureComputed(() => {
      return this.client_repository.clients().filter(client_et => client_et.type === z.client.ClientType.PERMANENT);
    });

    this.code_digits = ko.observableArray([
      ko.observable(''),
      ko.observable(''),
      ko.observable(''),
      ko.observable(''),
      ko.observable(''),
      ko.observable(''),
    ]);
    this.code = ko.pureComputed(() => {
      return this.code_digits()
        .map(digit => digit())
        .join('')
        .substr(0, 6);
    });
    this.code.subscribe(code => {
      if (!code.length) {
        this._clear_errors();
      }

      if (code.length === 6) {
        this.verify_code();
      }
    });
    this.phone_number_e164 = () => `${this.country_code()}${this.phone_number()}`;

    this.code_interval_id = undefined;

    this.code_expiration_timestamp = ko.observable(0);
    this.code_expiration_in = ko.observable('');
    this.code_expiration_timestamp.subscribe(timestamp => {
      this.code_expiration_in(moment.unix(timestamp).fromNow());
      this.code_interval_id = window.setInterval(() => {
        if (timestamp <= z.util.get_unix_timestamp()) {
          window.clearInterval(this.code_interval_id);
          return this.code_expiration_timestamp(0);
        }
        this.code_expiration_in(moment.unix(timestamp).fromNow());
      }, 20000);
    });

    this.validation_errors = ko.observableArray([]);
    this.failed_validation_email = ko.observable(false);
    this.failed_validation_password = ko.observable(false);
    this.failed_validation_code = ko.observable(false);
    this.failed_validation_phone = ko.observable(false);

    this.can_login_password = ko.pureComputed(() => !this.disabled_by_animation());
    this.can_login_phone = ko.pureComputed(() => {
      return !this.disabled_by_animation() && this.country_code().length > 1 && this.phone_number().length;
    });
    this.can_resend_code = ko.pureComputed(() => {
      return !this.disabled_by_animation() && this.code_expiration_timestamp() < z.util.get_unix_timestamp();
    });
    this.can_resend_verification = ko.pureComputed(() => !this.disabled_by_animation() && this.username().length);
    this.can_verify_password = ko.pureComputed(() => !this.disabled_by_animation() && this.password().length);

    this.posted_text = ko.pureComputed(() => z.l10n.text(z.string.auth_posted_resend, this.username()));
    this.verify_code_text = ko.pureComputed(() => {
      const phone_number =
        PhoneFormat.formatNumberForMobileDialing('', this.phone_number_e164()) || this.phone_number_e164();
      return z.l10n.text(z.string.auth_verify_code_description, phone_number);
    });

    this.verify_code_timer_text = ko.pureComputed(() =>
      z.l10n.text(z.string.auth_verify_code_resend_timer, this.code_expiration_in())
    );

    this.visible_section = ko.observable(undefined);
    this.visible_mode = ko.observable(undefined);
    this.visible_method = ko.observable(undefined);

    this.account_mode = ko.observable(undefined);
    this.account_mode_login = ko.pureComputed(() => {
      const login_modes = [
        z.auth.AuthView.MODE.ACCOUNT_LOGIN,
        z.auth.AuthView.MODE.ACCOUNT_PASSWORD,
        z.auth.AuthView.MODE.ACCOUNT_PHONE,
      ];
      return login_modes.includes(this.account_mode());
    });

    this.blocked_mode = ko.observable(undefined);
    this.blocked_mode_cookies = ko.pureComputed(() => this.blocked_mode() === z.auth.AuthView.MODE.BLOCKED_COOKIES);
    this.blocked_mode_database = ko.pureComputed(() => this.blocked_mode() === z.auth.AuthView.MODE.BLOCKED_DATABASE);
    this.blocked_mode_tabs = ko.pureComputed(() => this.blocked_mode() === z.auth.AuthView.MODE.BLOCKED_TABS);

    this.posted_mode = ko.observable(undefined);
    this.posted_mode_verify = ko.pureComputed(() => this.posted_mode() === z.auth.AuthView.MODE.POSTED_VERIFY);

    // Debugging
    if (z.util.Environment.frontend.is_localhost()) {
      const live_reload = document.createElement('script');
      live_reload.id = 'live_reload';
      live_reload.src = 'http://localhost:32123/livereload.js';
      document.body.appendChild(live_reload);
      $('html').addClass('development');
    }

    ko.applyBindings(this, document.getElementById(element_id));

    this.tabs_check_interval_id = undefined;
    this.tabs_check_hash = undefined;

    this._init_base();
    this._track_app_launch();
    $(`.${element_id}`).show();
    $('.auth-page-container').css({display: 'flex'});
  }

  _init_base() {
    $(window)
      .on('dragover drop', () => false)
      .on('hashchange', this._on_hash_change.bind(this))
      .on('keydown', this.keydown_auth.bind(this));

    this._init_page();

    // Select country based on location of user IP
    this.country_code((z.util.CountryCodes.get_country_code($('[name=geoip]').attr('country')) || 1).toString());
    this.changed_country_code();

    this.audio_repository.init();
  }

  _init_page() {
    Promise.resolve(this._get_hash())
      .then(current_hash => this._check_cookies(current_hash))
      .then(current_hash => this._check_database(current_hash))
      .then(() => this._check_single_instance())
      .then(() => {
        this._init_url_parameter();
        this._init_url_hash();
      })
      .catch(error => {
        if (!(error instanceof z.auth.AuthError)) {
          throw error;
        }
      });
  }

  _init_url_hash() {
    const modes_to_block = [
      z.auth.AuthView.MODE.HISTORY,
      z.auth.AuthView.MODE.LIMIT,
      z.auth.AuthView.MODE.BLOCKED_TABS,
      z.auth.AuthView.MODE.POSTED_VERIFY,
      z.auth.AuthView.MODE.VERIFY_ACCOUNT,
      z.auth.AuthView.MODE.VERIFY_CODE,
      z.auth.AuthView.MODE.VERIFY_PASSWORD,
    ];

    if (this._has_no_hash() || modes_to_block.includes(this._get_hash() + 1)) {
      return this._set_hash(z.auth.AuthView.MODE.ACCOUNT_LOGIN);
    }

    return this._on_hash_change();
  }

  _init_url_parameter() {
<<<<<<< HEAD
=======
    const mode = z.util.get_url_parameter(z.auth.URLParameter.MODE);
    if (mode) {
      const expectedModes = [z.auth.AuthView.MODE.ACCOUNT_LOGIN, z.auth.AuthView.MODE.ACCOUNT_REGISTER];
      const isExpectedMode = expectedModes.includes(mode);
      if (isExpectedMode) {
        this._set_hash(mode);
        return;
      }
    }

    const is_connect = z.util.get_url_parameter(z.auth.URLParameter.CONNECT);
    if (is_connect) {
      this.get_wire(true);
      this._set_hash(z.auth.AuthView.MODE.ACCOUNT_REGISTER);
      return (this.registration_context = z.auth.AuthView.REGISTRATION_CONTEXT.GENERIC_INVITE);
    }

    const invite_code = z.util.get_url_parameter(z.auth.URLParameter.INVITE);
    if (invite_code) {
      this.get_wire(true);
      this.invite_code = invite_code;
      return this._register_from_invite(invite_code);
    }

>>>>>>> 621c2cad
    const reason = z.util.get_url_parameter(z.auth.URLParameter.REASON);
    switch (reason) {
      case z.auth.SIGN_OUT_REASON.ACCOUNT_DELETED:
        this.reason_info(z.l10n.text(z.string.auth_account_deletion));
        break;
      case z.auth.SIGN_OUT_REASON.ACCOUNT_REGISTRATION:
        return this._login_from_teams();
      case z.auth.SIGN_OUT_REASON.CLIENT_REMOVED:
      case z.auth.SIGN_OUT_REASON.SESSION_EXPIRED:
        this.reason_info(z.l10n.text(z.string.auth_account_expiration));
        break;
      default:
        break;
    }
  }

  //##############################################################################
  // Cookies support, private mode and & multiple tabs check
  //##############################################################################

  /**
   * Check cookies are enabled.
   * @param {string} current_hash - Current page hash
   * @returns {Promise} Resolves when cookies are enabled
   */
  _check_cookies(current_hash) {
    const cookie_name = z.main.App.CONFIG.COOKIES_CHECK.COOKIE_NAME;

    const cookies_enabled = () => {
      if (current_hash === z.auth.AuthView.MODE.BLOCKED_COOKIES) {
        this._set_hash();
      }
      return Promise.resolve(current_hash);
    };

    const cookies_disabled = () => {
      if (current_hash !== z.auth.AuthView.MODE.BLOCKED_COOKIES) {
        this._set_hash(z.auth.AuthView.MODE.BLOCKED_COOKIES);
        throw new z.auth.AuthError(z.auth.AuthError.TYPE.COOKIES_DISABLED);
      }
    };

    switch (navigator.cookieEnabled) {
      case true:
        return cookies_enabled();
      case false:
        return cookies_disabled();
      default:
        Cookies.set(cookie_name, 'yes');
        if (Cookies.get(cookie_name)) {
          Cookies.remove(cookie_name);
          return cookies_enabled();
        }
        return cookies_disabled();
    }
  }

  /**
   * Check that we are not in unsupported private mode browser.
   * @param {string} current_hash - Current page hash
   * @returns {Promise} Resolves when the database check has passed
   */
  _check_database(current_hash) {
    return z.util
      .check_indexed_db()
      .then(() => {
        if (current_hash === z.auth.AuthView.MODE.BLOCKED_DATABASE) {
          this._set_hash();
        }
      })
      .catch(error => {
        if (current_hash !== z.auth.AuthView.MODE.BLOCKED_DATABASE) {
          this._set_hash(z.auth.AuthView.MODE.BLOCKED_DATABASE);
          throw error;
        }
      });
  }

  /**
   * Check that this is the single instance tab of the app.
   * @param {boolean} [set_check_interval=true] - Set check interval
   * @returns {Promise} Resolves when page is the first tab
   */
  _check_single_instance(set_check_interval = true) {
    if (!z.util.Environment.electron) {
      if (Cookies.get(z.main.App.CONFIG.TABS_CHECK.COOKIE_NAME)) {
        this._handle_blocked_tabs(set_check_interval);
        return Promise.reject(new z.auth.AuthError(z.auth.AuthError.TYPE.MULTIPLE_TABS));
      }

      if (set_check_interval) {
        this._set_tabs_check_interval();
      }
    }

    return Promise.resolve();
  }

  _clear_tabs_check_interval() {
    if (this.tabs_check_interval_id) {
      window.clearInterval(this.tabs_check_interval_id);
      this.tabs_check_interval_id = undefined;
    }
  }

  _handle_blocked_tabs(set_check_interval) {
    const current_hash = this._get_hash();
    const is_blocked_tabs_hash = current_hash === z.auth.AuthView.MODE.BLOCKED_TABS;

    if (!is_blocked_tabs_hash) {
      if (!this.tabs_check_hash) {
        this.tabs_check_hash = current_hash;
        this._set_hash(z.auth.AuthView.MODE.BLOCKED_TABS);
      }

      if (set_check_interval) {
        this._set_tabs_recheck_interval();
      }
    }
  }

  _set_tabs_check_interval() {
    this._clear_tabs_check_interval();

    this.tabs_check_interval_id = window.setInterval(() => {
      this._check_single_instance().catch(error => {
        if (error.type !== z.auth.AuthError.TYPE.MULTIPLE_TABS) {
          throw error;
        }
        this._handle_blocked_tabs();
      });
    }, 500);
    $(window).on('unload', () => this._clear_tabs_check_interval());
  }

  _set_tabs_recheck_interval() {
    this._clear_tabs_check_interval();

    this.tabs_check_interval_id = window.setInterval(() => {
      this._check_single_instance(false)
        .then(() => {
          this._set_tabs_check_interval();
          this._init_url_parameter();

          if (this.tabs_check_hash) {
            this._set_hash(this.tabs_check_hash);
            return (this.tabs_check_hash = undefined);
          }

          this._init_url_hash();
        })
        .catch(error => {
          if (error.type !== z.auth.AuthError.TYPE.MULTIPLE_TABS) {
            throw error;
          }
        });
    }, 500);
  }

  //##############################################################################
  // Invitation Stuff
  //##############################################################################

  _login_from_teams() {
    this.pending_server_request(true);

    z.util.StorageUtil.set_value(z.storage.StorageKey.AUTH.PERSIST, true);
    z.util.StorageUtil.set_value(z.storage.StorageKey.AUTH.SHOW_LOGIN, true);

    this.auth.repository
      .get_access_token()
      .then(() => {
        amplify.publish(z.event.WebApp.ANALYTICS.EVENT, z.tracking.EventName.ACCOUNT.LOGGED_IN, {
          context: 'auto',
          remember_me: this.persist(),
        });
        this._authentication_successful(true);
      })
      .catch(error => {
        this.pending_server_request(false);
        throw error;
      });
  }

  //##############################################################################
  // Form actions
  //##############################################################################

  /**
   * Sign in using a password login.
   * @returns {undefined} No return value
   */
  login_password() {
    if (
      !this.pending_server_request() &&
      this.can_login_password() &&
      this._validate_input(z.auth.AuthView.MODE.ACCOUNT_PASSWORD)
    ) {
      this.pending_server_request(true);
      const payload = this._create_payload(z.auth.AuthView.MODE.ACCOUNT_PASSWORD);

      this.auth.repository
        .login(payload, this.persist())
        .then(() => {
          const login_context = payload.email ? z.auth.AuthView.TYPE.EMAIL : z.auth.AuthView.TYPE.PHONE;
          amplify.publish(z.event.WebApp.ANALYTICS.EVENT, z.tracking.EventName.ACCOUNT.LOGGED_IN, {
            context: login_context,
            remember_me: this.persist(),
          });
          this._authentication_successful();
        })
        .catch(error => {
          this.pending_server_request(false);
          $('#wire-login-password').focus();

          if (navigator.onLine) {
            if (error.label) {
              switch (error.label) {
                case z.service.BackendClientError.LABEL.PENDING_ACTIVATION:
                  this._add_error(z.string.auth_error_pending);
                  break;
                case z.service.BackendClientError.LABEL.SUSPENDED:
                  this._add_error(z.string.auth_error_suspended);
                  break;
                default:
                  this._add_error(z.string.auth_error_sign_in, [
                    z.auth.AuthView.TYPE.EMAIL,
                    z.auth.AuthView.TYPE.PASSWORD,
                  ]);
              }
            } else {
              this._add_error(z.string.auth_error_misc);
            }
          } else {
            this._add_error(z.string.auth_error_offline);
          }
          this._has_errors();
        });
    }
  }

  /**
   * Sign in using a phone number.
   * @returns {undefined} No return value
   */
  login_phone() {
    if (
      !this.pending_server_request() &&
      this.can_login_phone() &&
      this._validate_input(z.auth.AuthView.MODE.ACCOUNT_PHONE)
    ) {
      const _on_code_request_success = response => {
        window.clearInterval(this.code_interval_id);
        if (response.expires_in) {
          this.code_expiration_timestamp(z.util.get_unix_timestamp() + response.expires_in);
        } else if (!response.label) {
          this.code_expiration_timestamp(z.util.get_unix_timestamp() + z.config.LOGIN_CODE_EXPIRATION);
        }
        this._set_hash(z.auth.AuthView.MODE.VERIFY_CODE);
        this.pending_server_request(false);
      };

      this.pending_server_request(true);
      const payload = this._create_payload(z.auth.AuthView.MODE.ACCOUNT_PHONE);

      this.auth.repository
        .request_login_code(payload)
        .then(response => _on_code_request_success(response))
        .catch(error => {
          this.pending_server_request(false);
          if (navigator.onLine) {
            switch (error.label) {
              case z.service.BackendClientError.LABEL.BAD_REQUEST:
                this._add_error(z.string.auth_error_phone_number_invalid, z.auth.AuthView.TYPE.PHONE);
                break;
              case z.service.BackendClientError.LABEL.INVALID_PHONE:
                this._add_error(z.string.auth_error_phone_number_unknown, z.auth.AuthView.TYPE.PHONE);
                break;
              case z.service.BackendClientError.LABEL.PASSWORD_EXISTS:
                this._set_hash(z.auth.AuthView.MODE.VERIFY_PASSWORD);
                break;
              case z.service.BackendClientError.LABEL.PENDING_LOGIN:
                _on_code_request_success(error);
                break;
              case z.service.BackendClientError.LABEL.PHONE_BUDGET_EXHAUSTED:
                this._add_error(z.string.auth_error_phone_number_budget, z.auth.AuthView.TYPE.PHONE);
                break;
              case z.service.BackendClientError.LABEL.SUSPENDED:
                this._add_error(z.string.auth_error_suspended);
                break;
              case z.service.BackendClientError.LABEL.UNAUTHORIZED:
                this._add_error(z.string.auth_error_phone_number_forbidden, z.auth.AuthView.TYPE.PHONE);
                break;
              default:
                this._add_error(z.string.auth_error_misc);
            }
          } else {
            this._add_error(z.string.auth_error_offline);
          }
          this._has_errors();
        });
    }
  }

  /**
   * Add an email on phone number login.
   * @returns {undefined} No return value
   */
  verify_account() {
    if (
      !this.pending_server_request() &&
      this.can_login_password() &&
      this._validate_input(z.auth.AuthView.MODE.VERIFY_ACCOUNT)
    ) {
      this.pending_server_request(true);

      this.user_service
        .change_own_password(this.password())
        .catch(error => {
          this.logger.warn(`Could not change user password: ${error.message}`, error);
          if (error.code !== z.service.BackendClientError.STATUS_CODE.FORBIDDEN) {
            throw error;
          }
        })
        .then(() => this.user_service.change_own_email(this.username()))
        .then(() => {
          this.pending_server_request(false);
          this._wait_for_update();
          this._set_hash(z.auth.AuthView.MODE.POSTED_VERIFY);
        })
        .catch(error => {
          this.logger.warn(`Could not verify account: ${error.message}`, error);

          this.pending_server_request(false);
          if (error) {
            switch (error.label) {
              case z.service.BackendClientError.LABEL.BLACKLISTED_EMAIL:
                this._add_error(z.string.auth_error_email_forbidden, z.auth.AuthView.TYPE.EMAIL);
                break;
              case z.service.BackendClientError.LABEL.KEY_EXISTS:
                this._add_error(z.string.auth_error_email_exists, z.auth.AuthView.TYPE.EMAIL);
                break;
              case z.service.BackendClientError.LABEL.INVALID_EMAIL:
                this._add_error(z.string.auth_error_email_malformed, z.auth.AuthView.TYPE.EMAIL);
                break;
              default:
                this._add_error(z.string.auth_error_email_malformed, z.auth.AuthView.TYPE.EMAIL);
            }
            return this._has_errors();
          }
        });
    }
  }

  /**
   * Verify the security code on phone number login.
   * @returns {undefined} No return value
   */
  verify_code() {
    if (!this.pending_server_request() && this._validate_code()) {
      this.pending_server_request(true);
      const payload = this._create_payload(z.auth.AuthView.MODE.VERIFY_CODE);

      this.auth.repository
        .login(payload, this.persist())
        .then(() => {
          amplify.publish(z.event.WebApp.ANALYTICS.EVENT, z.tracking.EventName.ACCOUNT.LOGGED_IN, {
            context: z.auth.AuthView.TYPE.PHONE,
            remember_me: this.persist(),
          });
          this._authentication_successful();
        })
        .catch(() => {
          if (!this.validation_errors().length) {
            this._add_error(z.string.auth_error_code, z.auth.AuthView.TYPE.CODE);
            this._has_errors();
          }
          this.pending_server_request(false);
        });
    }
  }

  /**
   * Log in with phone number and password.
   * @returns {undefined} No return value
   */
  verify_password() {
    if (!this.pending_server_request() && this._validate_input(z.auth.AuthView.MODE.VERIFY_PASSWORD)) {
      this.pending_server_request(true);
      const payload = this._create_payload(z.auth.AuthView.MODE.VERIFY_PASSWORD);

      this.auth.repository
        .login(payload, this.persist())
        .then(() => {
          amplify.publish(z.event.WebApp.ANALYTICS.EVENT, z.tracking.EventName.ACCOUNT.LOGGED_IN, {
            context: z.auth.AuthView.TYPE.PHONE,
            remember_me: this.persist(),
          });
          this._authentication_successful();
        })
        .catch(error => {
          this.pending_server_request(false);
          $('#wire-verify-password').focus();
          if (navigator.onLine) {
            if (error.label) {
              if (error.label === z.service.BackendClientError.LABEL.PENDING_ACTIVATION) {
                this._add_error(z.string.auth_error_pending);
              } else {
                this._add_error(z.string.auth_error_sign_in, z.auth.AuthView.TYPE.PASSWORD);
              }
            } else {
              this._add_error(z.string.auth_error_misc);
            }
          } else {
            this._add_error(z.string.auth_error_offline);
          }
          this._has_errors();
        });
    }
  }

  /**
   * Create the backend call payload.
   *
   * @private
   * @param {z.auth.AuthView.MODE} mode - View state of the authentication page
   * @returns {Object} Auth payload for specified mode
   */
  _create_payload(mode) {
    let payload = {};
    const username = this.username()
      .trim()
      .toLowerCase();

    switch (mode) {
      case z.auth.AuthView.MODE.ACCOUNT_PASSWORD: {
        payload = {
          label: this.client_repository.construct_cookie_label(username, this.client_type()),
          label_key: this.client_repository.construct_cookie_label_key(username, this.client_type()),
          password: this.password(),
        };

        const phone = z.util.phone_number_to_e164(username, this.country() || navigator.language);
        if (z.util.is_valid_email(username)) {
          payload.email = username;
        } else if (z.util.is_valid_username(username)) {
          payload.handle = username.replace('@', '');
        } else if (z.util.is_valid_phone_number(phone)) {
          payload.phone = phone;
        }
        break;
      }

      case z.auth.AuthView.MODE.ACCOUNT_PHONE: {
        payload = {
          force: false,
          phone: this.phone_number_e164(),
        };
        break;
      }

      case z.auth.AuthView.MODE.VERIFY_CODE: {
        payload = {
          code: this.code(),
          label: this.client_repository.construct_cookie_label(this.phone_number_e164(), this.client_type()),
          label_key: this.client_repository.construct_cookie_label_key(this.phone_number_e164(), this.client_type()),
          phone: this.phone_number_e164(),
        };
        break;
      }

      case z.auth.AuthView.MODE.VERIFY_PASSWORD: {
        payload = {
          label: this.client_repository.construct_cookie_label(this.phone_number_e164(), this.client_type()),
          label_key: this.client_repository.construct_cookie_label_key(this.phone_number_e164(), this.client_type()),
          password: this.password(),
          phone: this.phone_number_e164(),
        };
        break;
      }

      default:
        this.logger.warn(`Unsupported payload of type '${mode}' requested`);
    }
    return payload;
  }

  //##############################################################################
  // Events
  //##############################################################################

  changed_country(view_model, event) {
    this.clear_error(z.auth.AuthView.TYPE.PHONE);

    const country = event ? event.currentTarget.value || undefined : this.country();
    this.country_code(`+${z.util.CountryCodes.get_country_code(country)}`);
    $('#wire-login-phone').focus();
  }

  changed_country_code(view_model, event) {
    let country_iso;
    const country_code_value = event ? event.currentTarget.value : this.country_code();
    const country_code_matches = country_code_value.match(/\d+/g) || [];
    const country_code = country_code_matches.join('').substr(0, 4);

    if (country_code) {
      this.country_code(`+${country_code}`);
      country_iso = z.util.CountryCodes.get_country_by_code(country_code) || 'X1';
    } else {
      this.country_code('');
      country_iso = 'X0';
    }

    this.country(country_iso);
    $('#wire-login-phone').focus();
  }

  changed_phone_number() {
    const input_value = this.phone_number();
    const phone_number_matches = this.phone_number().match(/\d+/g) || [];
    const phone_number = phone_number_matches.join('');

    this.phone_number(phone_number);

    if (input_value.length && !this.phone_number().length) {
      this._add_error(z.string.auth_error_phone_number_invalid, z.auth.AuthView.TYPE.PHONE);
    }
  }

  clear_error(mode, input_event) {
    const error_mode = input_event ? input_event.currentTarget.classList[1] : mode;
    this._remove_error(error_mode);
  }

  clear_error_password(view_model, input_event) {
    this.failed_validation_password(false);
    if (!input_event.currentTarget.value.length || input_event.currentTarget.value.length >= 8) {
      this._remove_error(input_event.currentTarget.classList[1]);
    }
  }

  clicked_on_change_phone() {
    this._set_hash(z.auth.AuthView.MODE.ACCOUNT_PHONE);
  }

  clicked_on_login_password() {
    this._set_hash(z.auth.AuthView.MODE.ACCOUNT_PASSWORD);
  }

  clicked_on_login_phone() {
    this._set_hash(z.auth.AuthView.MODE.ACCOUNT_PHONE);
  }

  clicked_on_password() {
    amplify.publish(z.event.WebApp.ANALYTICS.EVENT, z.tracking.EventName.PASSWORD_RESET, {value: 'fromSignIn'});
    z.util.safe_window_open(z.util.URLUtil.build_url(z.util.URLUtil.TYPE.ACCOUNT, z.config.URL_PATH.PASSWORD_RESET));
  }

  clicked_on_resend_code() {
    if (this.can_resend_code()) {
      this.login_phone();
    }
  }

  clicked_on_resend_registration() {
    // handle pending verification case
  }

  clicked_on_resend_verification() {
    if (this.can_resend_verification) {
      this._fade_in_icon_spinner();

      if (!this.pending_server_request()) {
        this.pending_server_request(true);

        this.user_service
          .change_own_email(this.username())
          .then(response => this._on_resend_success(response))
          .catch(() => {
            this.pending_server_request(false);
            $('.icon-spinner').fadeOut();
            window.setTimeout(() => {
              $('.icon-error').fadeIn();
              this.disabled_by_animation(false);
            }, AuthViewModel.CONFIG.ANIMATION_TIMEOUT.SHORT);
          });
      }
    }
  }

  clicked_on_wire_link() {
    amplify.publish(z.event.WebApp.ANALYTICS.EVENT, z.tracking.EventName.NAVIGATION.OPENED_WIRE_WEBSITE);
    const path = z.l10n.text(z.string.url_website_root);
    z.util.safe_window_open(z.util.URLUtil.build_url(z.util.URLUtil.TYPE.WEBSITE, path));
  }

  keydown_auth(keyboard_event) {
    if (z.util.KeyboardUtil.is_enter_key(keyboard_event)) {
      switch (this.visible_mode()) {
        case z.auth.AuthView.MODE.ACCOUNT_LOGIN: {
          if (this.visible_method() === z.auth.AuthView.MODE.ACCOUNT_PHONE) {
            return this.login_phone();
          }
          this.login_password();
          break;
        }

        case z.auth.AuthView.MODE.ACCOUNT_PASSWORD:
          this.login_password();
          break;

        case z.auth.AuthView.MODE.ACCOUNT_PHONE:
          this.login_phone();
          break;

        case z.auth.AuthView.MODE.VERIFY_ACCOUNT:
          this.verify_account();
          break;

        case z.auth.AuthView.MODE.VERIFY_PASSWORD:
          this.verify_password();
          break;

        case z.auth.AuthView.MODE.LIMIT:
          if (!this.device_modal || this.device_modal.is_hidden()) {
            this.clicked_on_manage_devices();
          }
          break;

        case z.auth.AuthView.MODE.HISTORY:
          this.click_on_history_confirm();
          break;

        default:
          break;
      }
    }
  }

  keydown_phone_code(view_model, keyboard_event) {
    if (z.util.KeyboardUtil.is_paste_action(keyboard_event)) {
      return true;
    }

    if (z.util.KeyboardUtil.is_function_key(keyboard_event)) {
      return false;
    }

    const target_id = keyboard_event.currentTarget.id;
    const target_digit = window.parseInt(target_id.substr(target_id.length - 1));

    let focus_digit;
    switch (keyboard_event.key) {
      case z.util.KeyboardUtil.KEY.ARROW_LEFT:
      case z.util.KeyboardUtil.KEY.ARROW_UP:
        focus_digit = target_digit - 1;
        $(`#wire-verify-code-digit-${Math.max(1, focus_digit)}`).focus();
        break;

      case z.util.KeyboardUtil.KEY.ARROW_DOWN:
      case z.util.KeyboardUtil.KEY.ARROW_RIGHT:
        focus_digit = target_digit + 1;
        $(`#wire-verify-code-digit-${Math.min(6, focus_digit)}`).focus();
        break;

      case z.util.KeyboardUtil.KEY.BACKSPACE:
      case z.util.KeyboardUtil.KEY.DELETE:
        if (keyboard_event.currentTarget.value === '') {
          focus_digit = target_digit - 1;
          $(`#wire-verify-code-digit-${Math.max(1, focus_digit)}`).focus();
        }
        return true;

      default: {
        const char =
          String.fromCharCode(keyboard_event.keyCode).match(/\d+/g) ||
          String.fromCharCode(keyboard_event.keyCode - 48).match(/\d+/g);

        if (char) {
          this.code_digits()[target_digit - 1](char);
          focus_digit = target_digit + 1;
          $(`#wire-verify-code-digit-${Math.min(6, focus_digit)}`).focus();
        }
      }
    }
  }

  input_phone_code(view_model, event) {
    const target_id = event.currentTarget.id;
    const target_digit = window.parseInt(target_id.substr(target_id.length - 1));
    const array_digit = target_digit - 1;
    const target_value_matches = event.currentTarget.value.match(/\d+/g) || [];
    const input_value = target_value_matches.join('');

    if (input_value) {
      const focus_digit = target_digit + input_value.length;
      $(`#wire-phone-code-digit-${Math.min(6, focus_digit)}`).focus();
      const digits = input_value.substr(0, 6 - array_digit).split('');
      digits.map((digit, index) => this.code_digits()[array_digit + index](digit));
    } else {
      this.code_digits()[array_digit](null);
    }
  }

  clicked_on_manage_devices() {
    if (!this.device_modal) {
      this.device_modal = new zeta.webapp.module.Modal('#modal-limit');
    }

    if (this.device_modal.is_hidden()) {
      this.client_repository.get_clients_for_self();
    }

    this.device_modal.toggle();
  }

  close_model_manage_devices() {
    this.device_modal.toggle();
  }

  clicked_on_navigate_back() {
    const locationPath = this._append_existing_parameters('/auth/');
    window.location.replace(locationPath);
  }

  click_on_remove_device_submit(password, device) {
    this.client_repository
      .delete_client(device.id, password)
      .then(() => this._register_client())
      .then(() => this.device_modal.toggle())
      .catch(error => {
        this.remove_form_error(true);
        this.logger.error(`Unable to replace device: ${error.message}`, error);
      });
  }

  click_on_history_confirm() {
    this._redirect_to_app();
  }

  //##############################################################################
  // Callbacks
  //##############################################################################

  _on_resend_success() {
    this.pending_server_request(false);
    $('.icon-spinner').fadeOut();

    window.setTimeout(() => {
      $('.icon-check').fadeIn();
    }, AuthViewModel.CONFIG.ANIMATION_TIMEOUT.SHORT);

    window.setTimeout(() => {
      $('.icon-check').fadeOut();
      $('.icon-envelope').fadeIn();
      this.disabled_by_animation(false);
    }, AuthViewModel.CONFIG.ANIMATION_TIMEOUT.LONG);
  }

  _wait_for_update() {
    this.logger.info('Opened WebSocket connection to wait for user update');

    this.web_socket_service.connect(notification => {
      const [event] = notification.payload;
      const {type: event_type, user} = event;
      const is_user_update = event_type === z.event.Backend.USER.UPDATE;

      this.logger.info(`»» Event: '${event_type}'`, {event_json: JSON.stringify(event), event_object: event});
      if (is_user_update && user.email) {
        this.logger.info('User account verified. User can now login.');
        this._authentication_successful();
      }
    });
  }

  //##############################################################################
  // Views and Navigation
  //##############################################################################

  _show_account_login() {
    const switch_params = {
      focus: 'wire-login-username',
      mode: z.auth.AuthView.MODE.ACCOUNT_LOGIN,
      section: z.auth.AuthView.SECTION.ACCOUNT,
    };

    this.switch_ui(switch_params);
    amplify.publish(z.event.WebApp.ANALYTICS.EVENT, z.tracking.EventName.ACCOUNT.OPENED_LOGIN, {
      context: this.visible_method(),
    });
  }

  _show_account_password() {
    const switch_params = {
      focus: 'wire-login-username',
      method: z.auth.AuthView.MODE.ACCOUNT_PASSWORD,
      mode: z.auth.AuthView.MODE.ACCOUNT_LOGIN,
      section: z.auth.AuthView.SECTION.ACCOUNT,
    };

    this.switch_ui(switch_params);
    amplify.publish(z.event.WebApp.ANALYTICS.EVENT, z.tracking.EventName.ACCOUNT.OPENED_LOGIN, {
      context: z.auth.AuthView.TYPE.EMAIL,
    });
  }

  _show_account_phone() {
    const switch_params = {
      focus: 'wire-login-phone',
      method: z.auth.AuthView.MODE.ACCOUNT_PHONE,
      mode: z.auth.AuthView.MODE.ACCOUNT_LOGIN,
      section: z.auth.AuthView.SECTION.ACCOUNT,
    };

    this.switch_ui(switch_params);
    amplify.publish(z.event.WebApp.ANALYTICS.EVENT, z.tracking.EventName.ACCOUNT.OPENED_LOGIN, {
      context: z.auth.AuthView.TYPE.PHONE,
    });
  }

  _show_blocked_cookies() {
    const switch_params = {
      mode: z.auth.AuthView.MODE.BLOCKED_COOKIES,
      section: z.auth.AuthView.SECTION.BLOCKED,
    };

    this.switch_ui(switch_params);
  }

  _show_blocked_database() {
    const switch_params = {
      mode: z.auth.AuthView.MODE.BLOCKED_DATABASE,
      section: z.auth.AuthView.SECTION.BLOCKED,
    };

    this.switch_ui(switch_params);
  }

  _show_blocked_tabs() {
    const switch_params = {
      mode: z.auth.AuthView.MODE.BLOCKED_TABS,
      section: z.auth.AuthView.SECTION.BLOCKED,
    };

    this.switch_ui(switch_params);
  }

  _show_history() {
    const switch_params = {
      mode: z.auth.AuthView.MODE.HISTORY,
      section: z.auth.AuthView.SECTION.HISTORY,
    };

    this.switch_ui(switch_params);
  }

  _show_limit() {
    const switch_params = {
      mode: z.auth.AuthView.MODE.LIMIT,
      section: z.auth.AuthView.SECTION.LIMIT,
    };

    this.switch_ui(switch_params);
  }

  _show_posted_verify() {
    this._show_icon_envelope();

    const switch_params = {
      mode: z.auth.AuthView.MODE.POSTED_VERIFY,
      section: z.auth.AuthView.SECTION.POSTED,
    };

    this.switch_ui(switch_params);
  }

  _show_verify_account() {
    const switch_params = {
      focus: 'wire-verify-account-email',
      mode: z.auth.AuthView.MODE.VERIFY_ACCOUNT,
      section: z.auth.AuthView.SECTION.VERIFY,
    };

    this.switch_ui(switch_params);
  }

  _show_verify_code() {
    const switch_params = {
      focus: 'wire-verify-code-digit-1',
      mode: z.auth.AuthView.MODE.VERIFY_CODE,
      section: z.auth.AuthView.SECTION.VERIFY,
    };

    this.switch_ui(switch_params);
    $('#wire-phone-code-digit-1').focus();
  }

  _show_verify_password() {
    const switch_params = {
      focus: 'wire-verify-password-input',
      mode: z.auth.AuthView.MODE.VERIFY_PASSWORD,
      section: z.auth.AuthView.SECTION.VERIFY,
    };

    this.switch_ui(switch_params);
  }

  //##############################################################################
  // Animations
  //##############################################################################

  switch_ui(switch_params) {
    let animation_params;
    let direction;

    if (this.visible_section() === z.auth.AuthView.SECTION.ACCOUNT) {
      if (switch_params.section !== z.auth.AuthView.SECTION.ACCOUNT) {
        direction = z.auth.AuthView.ANIMATION_DIRECTION.HORIZONTAL_LEFT;
      }
    } else if (this.visible_section() === z.auth.AuthView.SECTION.POSTED) {
      if (switch_params.section === z.auth.AuthView.SECTION.ACCOUNT) {
        direction = z.auth.AuthView.ANIMATION_DIRECTION.HORIZONTAL_RIGHT;
      }
    } else if (this.visible_section() === z.auth.AuthView.SECTION.VERIFY) {
      if (switch_params.section === z.auth.AuthView.SECTION.ACCOUNT) {
        direction = z.auth.AuthView.ANIMATION_DIRECTION.HORIZONTAL_RIGHT;
      } else if (switch_params.section === z.auth.AuthView.SECTION.POSTED) {
        direction = z.auth.AuthView.ANIMATION_DIRECTION.HORIZONTAL_LEFT;
      } else if (this.visible_mode() === z.auth.AuthView.MODE.VERIFY_CODE) {
        if (switch_params.mode === z.auth.AuthView.TYPE.EMAIL) {
          direction = z.auth.AuthView.ANIMATION_DIRECTION.HORIZONTAL_LEFT;
        }
      }
    }

    if (switch_params.section === z.auth.AuthView.SECTION.ACCOUNT) {
      this.account_mode(switch_params.mode);
    } else if (switch_params.section === z.auth.AuthView.SECTION.BLOCKED) {
      this.blocked_mode(switch_params.mode);
    } else if (switch_params.section === z.auth.AuthView.SECTION.POSTED) {
      this.posted_mode(switch_params.mode);
    }

    this._clear_animations(z.auth.AuthView.TYPE.SECTION);
    if (switch_params.section !== this.visible_section()) {
      animation_params = {
        direction: direction,
        section: switch_params.section,
        type: z.auth.AuthView.TYPE.SECTION,
      };
      this._shift_ui(animation_params);
    }

    this._clear_animations(z.auth.AuthView.TYPE.FORM);
    if (switch_params.mode !== this.visible_mode()) {
      animation_params = {
        direction: direction,
        section: switch_params.section,
        selector: switch_params.mode,
        type: z.auth.AuthView.TYPE.FORM,
      };
      this._shift_ui(animation_params);
    }

    if (!switch_params.method && !this.visible_method()) {
      this._show_method(z.auth.AuthView.MODE.ACCOUNT_PASSWORD);
      this.visible_method(z.auth.AuthView.MODE.ACCOUNT_PASSWORD);
    } else if (switch_params.method && this.visible_method() !== switch_params.method) {
      this._show_method(switch_params.method);
      this.visible_method(switch_params.method);
    }

    if (switch_params.focus) {
      $(`#${switch_params.focus}`).focus_field();
    }
  }

  _show_method(method) {
    this._clear_errors();
    $('.selector-method')
      .find('.button')
      .removeClass('is-active');

    $(`.btn-login-${method}`).addClass('is-active');

    $('.method:visible')
      .hide()
      .css({opacity: 0});

    $(`#login-method-${method}`)
      .show()
      .css({opacity: 1});
  }

  _shift_ui(animation_params) {
    const old_component = $(`.${animation_params.type}:visible`);
    let new_component = $(`#${animation_params.type}-${animation_params.section}`);
    if (animation_params.selector) {
      new_component = $(`#${animation_params.type}-${animation_params.section}-${animation_params.selector}`);
    }
    new_component.show();

    const _change_visible = () => {
      switch (animation_params.type) {
        case z.auth.AuthView.TYPE.FORM:
          return this.visible_mode(animation_params.selector);
        case z.auth.AuthView.TYPE.SECTION:
          return this.visible_section(animation_params.section);
        default:
          break;
      }
    };

    if (!animation_params.direction) {
      old_component.css({
        display: '',
        opacity: '',
      });
      new_component.css({opacity: 1});
      _change_visible();
    } else {
      this.disabled_by_animation(true);

      window.requestAnimationFrame(() => {
        const animation_promises = [];

        if (old_component.length) {
          animation_promises.push(
            new Promise(resolve => {
              $(old_component[0])
                .addClass(`outgoing-${animation_params.direction}`)
                .one(z.util.alias.animationend, function() {
                  resolve();
                  $(this).css({
                    display: '',
                    opacity: '',
                  });
                });
            })
          );
        }

        if (new_component.length) {
          animation_promises.push(
            new Promise(resolve => {
              new_component
                .addClass(`incoming-${animation_params.direction}`)
                .one(z.util.alias.animationend, function() {
                  resolve();
                  $(this).css({opacity: 1});
                });
            })
          );
        }

        Promise.all(animation_promises).then(() => {
          _change_visible();
          this.disabled_by_animation(false);
        });
      });
    }
  }

  _clear_animations(type = z.auth.AuthView.TYPE.FORM) {
    $(`.${type}`)
      .off(z.util.alias.animationend)
      .removeClass((index, css) => (css.match(/\boutgoing-\S+/g) || []).join(' '))
      .removeClass((index, css) => (css.match(/\bincoming-\S+/g) || []).join(' '));
  }

  _fade_in_icon_spinner() {
    this.disabled_by_animation(true);
    $('.icon-envelope').fadeOut();
    $('.icon-spinner').fadeIn();
  }

  _show_icon_envelope() {
    $('.icon-envelope').show();
  }

  //##############################################################################
  // URL changes
  //##############################################################################

  /**
   * Set location hash.
   *
   * @private
   * @param {string} hash - URL hash value
   * @returns {undefined} No return value
   */
  _set_hash(hash = '') {
    window.location.hash = hash;
  }

  /**
   * Get location hash.
   *
   * @private
   * @returns {string} Hash value
   */
  _get_hash() {
    return window.location.hash.substr(1);
  }

  /**
   * No hash value.
   * @private
   * @returns {boolean} No location hash value
   */
  _has_no_hash() {
    return window.location.hash.length === 0;
  }

  /**
   * Navigation on hash change
   * @private
   * @returns {undefined} No return value
   */
  _on_hash_change() {
    this._clear_errors();
    switch (this._get_hash()) {
      case z.auth.AuthView.MODE.ACCOUNT_LOGIN:
        this._show_account_login();
        break;

      case z.auth.AuthView.MODE.ACCOUNT_PASSWORD:
        this._show_account_password();
        break;

      case z.auth.AuthView.MODE.ACCOUNT_PHONE:
        this._show_account_phone();
        break;

      case z.auth.AuthView.MODE.BLOCKED_COOKIES:
        this._show_blocked_cookies();
        break;

      case z.auth.AuthView.MODE.BLOCKED_DATABASE:
        this._show_blocked_database();
        break;

      case z.auth.AuthView.MODE.BLOCKED_TABS:
        this._show_blocked_tabs();
        break;

      case z.auth.AuthView.MODE.HISTORY:
        this._show_history();
        break;

      case z.auth.AuthView.MODE.LIMIT:
        this._show_limit();
        break;

      case z.auth.AuthView.MODE.POSTED_VERIFY:
        this._show_posted_verify();
        break;

      case z.auth.AuthView.MODE.VERIFY_ACCOUNT:
        this._show_verify_account();
        break;

      case z.auth.AuthView.MODE.VERIFY_CODE:
        this._show_verify_code();
        break;

      case z.auth.AuthView.MODE.VERIFY_PASSWORD:
        this._show_verify_password();
        break;

      default:
        this._show_account_login();
    }
  }

  //##############################################################################
  // Validation errors
  //##############################################################################

  /**
   * Add a validation error.
   *
   * @private
   * @param {string} string_identifier - Identifier of error message
   * @param {Array<string>|string} [types] - Input type(s) of validation error
   * @returns {undefined} No return value
   */
  _add_error(string_identifier, types) {
    const error = new z.auth.ValidationError(types || [], string_identifier);
    this.validation_errors.push(error);

    error.types.map(type => {
      switch (type) {
        case z.auth.AuthView.TYPE.CODE:
          this.failed_validation_code(true);
          break;

        case z.auth.AuthView.TYPE.EMAIL:
          this.failed_validation_email(true);
          break;

        case z.auth.AuthView.TYPE.PASSWORD:
          this.failed_validation_password(true);
          break;

        case z.auth.AuthView.TYPE.PHONE:
          this.failed_validation_phone(true);
          break;

        default:
          break;
      }
    });
  }

  /**
   * Removes all validation errors.
   * @private
   * @returns {undefined} No return value
   */
  _clear_errors() {
    this.failed_validation_code(false);
    this.failed_validation_email(false);
    this.failed_validation_password(false);
    this.failed_validation_phone(false);
    this.validation_errors([]);
  }

  /**
   * Get the validation error by inout type.
   *
   * @private
   * @param {z.auth.AuthView.TYPE} type - Input type to get error for
   * @returns {z.auth.ValidationError} Validation Error
   */
  _get_error_by_type(type) {
    return ko.utils.arrayFirst(this.validation_errors(), ({types: error_types}) => error_types.includes(type));
  }

  /**
   * Check whether a form has errors and play the alert sound.
   * @private
   * @returns {boolean} Form has an error
   */
  _has_errors() {
    let has_error = false;
    if (this.validation_errors().length > 0) {
      amplify.publish(z.event.WebApp.AUDIO.PLAY, z.audio.AudioType.ALERT);
      has_error = true;
    }
    return has_error;
  }

  /**
   * Remove a validation error.
   *
   * @private
   * @param {string} type - Input type of validation error
   * @returns {undefined} No return value
   */
  _remove_error(type) {
    this.validation_errors.remove(this._get_error_by_type(type));

    switch (type) {
      case z.auth.AuthView.TYPE.CODE:
        this.failed_validation_code(false);
        break;

      case z.auth.AuthView.TYPE.EMAIL:
        this.failed_validation_email(false);
        break;

      case z.auth.AuthView.TYPE.PASSWORD:
        this.failed_validation_password(false);
        break;

      case z.auth.AuthView.TYPE.PHONE:
        this.failed_validation_phone(false);
        break;

      default:
        break;
    }
  }

  /**
   * Validate code input.
   * @private
   * @returns {boolean} Phone code is long enough
   */
  _validate_code() {
    return this.code().length >= 6;
  }

  /**
   * Validate email input.
   * @private
   * @returns {undefined} No return value
   */
  _validate_email() {
    const username = this.username()
      .trim()
      .toLowerCase();

    if (!username.length) {
      return this._add_error(z.string.auth_error_email_missing, z.auth.AuthView.TYPE.EMAIL);
    }

    if (!z.util.is_valid_email(username)) {
      this._add_error(z.string.auth_error_email_malformed, z.auth.AuthView.TYPE.EMAIL);
    }
  }

  /**
   * Validate the user input.
   *
   * @private
   * @param {z.auth.AuthView.MODE} mode - View state of the authentication page
   * @returns {boolean} User input has validation errors
   */
  _validate_input(mode) {
    this._clear_errors();

    if (mode === z.auth.AuthView.MODE.VERIFY_ACCOUNT) {
      this._validate_email();
    }

    const password_modes = [
      z.auth.AuthView.MODE.ACCOUNT_PASSWORD,
      z.auth.AuthView.MODE.VERIFY_ACCOUNT,
      z.auth.AuthView.MODE.VERIFY_PASSWORD,
    ];
    if (password_modes.includes(mode)) {
      this._validate_password(mode);
    }

    if (mode === z.auth.AuthView.MODE.ACCOUNT_PASSWORD) {
      this._validate_username();
    }

    const phone_modes = [z.auth.AuthView.MODE.ACCOUNT_PHONE, z.auth.AuthView.MODE.VERIFY_PASSWORD];
    if (phone_modes.includes(mode)) {
      this._validate_phone();
    }

    return !this._has_errors();
  }

  /**
   * Validate password input.
   *
   * @private
   * @param {z.auth.AuthView.MODE} mode - View state of the authentication page
   * @returns {undefined} No return value
   */
  _validate_password(mode) {
    if (this.password().length < z.config.MINIMUM_PASSWORD_LENGTH) {
      if (mode === z.auth.AuthView.MODE.ACCOUNT_PASSWORD) {
        return this._add_error(z.string.auth_error_password_wrong, z.auth.AuthView.TYPE.PASSWORD);
      }
      this._add_error(z.string.auth_error_password_short, z.auth.AuthView.TYPE.PASSWORD);
    }
  }

  /**
   * Validate phone input.
   * @private
   * @returns {undefined} No return value
   */
  _validate_phone() {
    if (!z.util.is_valid_phone_number(this.phone_number_e164())) {
      this._add_error(z.string.auth_error_phone_number_invalid, z.auth.AuthView.TYPE.PHONE);
    }
  }

  /**
   * Validate username input.
   * @private
   * @returns {undefined} No return value
   */
  _validate_username() {
    const username = this.username()
      .trim()
      .toLowerCase();

    if (!username.length) {
      return this._add_error(z.string.auth_error_email_missing, z.auth.AuthView.TYPE.EMAIL);
    }

    const phone = z.util.phone_number_to_e164(username, this.country() || navigator.language);
    if (
      !z.util.is_valid_email(username) &&
      !z.util.is_valid_username(username) &&
      !z.util.is_valid_phone_number(phone)
    ) {
      this._add_error(z.string.auth_error_email_malformed, z.auth.AuthView.TYPE.EMAIL);
    }
  }

  //##############################################################################
  // Misc
  //##############################################################################

  /**
   * Logout the user again.
   * @todo What do we actually need to delete here
   * @returns {undefined} No return value
   */
  logout() {
    this.auth.repository.logout().then(() => {
      this.auth.repository.delete_access_token();
      window.location.replace('/login');
    });
  }

  /**
   * Append parameter to URL if exists.
   * @param {string} url - Previous URL string
   * @returns {string} Updated URL
   */
  _append_existing_parameters(url) {
    AuthViewModel.CONFIG.FORWARDED_URL_PARAMETERS.forEach(parameter_name => {
      url = z.util.forward_url_parameter(url, parameter_name);
    });

    return url;
  }

  /**
   * User successfully authenticated on the backend side.
   *
   * @note Gets the client and forwards the user to the login.
   * @private
   * @param {boolean} [auto_login=false] - Redirected with auto login parameter
   * @returns {undefined} No return value
   */
  _authentication_successful(auto_login = false) {
    this.logger.info('Logging in');

    this._get_self_user()
      .then(() => this.cryptography_repository.load_cryptobox(this.storage_service.db))
      .then(() => this.client_repository.get_valid_local_client())
      .catch(error => {
        const user_missing_email = error.type === z.user.UserError.TYPE.USER_MISSING_EMAIL;
        if (user_missing_email) {
          throw error;
        }

        const client_not_validated = error.type === z.client.ClientError.TYPE.NO_VALID_CLIENT;
        if (client_not_validated) {
          const client_et = this.client_repository.current_client();
          this.client_repository.current_client(undefined);
          return this.cryptography_repository.reset_cryptobox(client_et).then(deleted_everything => {
            if (deleted_everything) {
              this.logger.info('Database was completely reset. Reinitializing storage...');
              return this.storage_repository.storage_service.init(this.self_user().id);
            }
          });
        }
      })
      .then(() => {
        if (this.client_repository.current_client()) {
          this.logger.info('Active client found. Redirecting to app...');
          return this._redirect_to_app();
        }

        this.logger.info('No active client found. We need to register one...');
        this._register_client(auto_login);
      })
      .catch(error => {
        if (error.type !== z.user.UserError.TYPE.USER_MISSING_EMAIL) {
          this.logger.error(`Login failed: ${error.message}`, error);
          this._add_error(z.string.auth_error_misc);
          this._has_errors();
          this._set_hash(z.auth.AuthView.MODE.ACCOUNT_LOGIN);
        }
      });
  }

  /**
   * Get and store the self user.
   * @private
   * @returns {Promise} Resolves wit the Self user
   */
  _get_self_user() {
    return this.user_repository
      .get_me()
      .then(user_et => {
        this.self_user(user_et);
        this.logger.info(`Retrieved self user: ${this.self_user().id}`);
        this.pending_server_request(false);

        const has_email = this.self_user().email();
        if (!has_email) {
          this._set_hash(z.auth.AuthView.MODE.VERIFY_ACCOUNT);
          throw new z.user.UserError(z.user.UserError.TYPE.USER_MISSING_EMAIL);
        }

        return this.storage_service.init(this.self_user().id);
      })
      .then(() => {
        this.client_repository.init(this.self_user());
        return this.self_user();
      });
  }

  /**
   * Check whether the device has a local history.
   * @private
   * @returns {Promise<boolean>} Resolves with whether at least one conversation event was found
   */
  _has_local_history() {
    return this.storage_service.get_all(z.storage.StorageService.OBJECT_STORE.EVENTS).then(events => events.length > 0);
  }

  /**
   * Redirects to the app after successful login
   * @private
   * @returns {undefined} No return value
   */
  _redirect_to_app() {
    const redirect_url = this._append_existing_parameters('/');
    window.location.replace(redirect_url);
  }

  _register_client(auto_login) {
    return this.cryptography_repository
      .create_cryptobox(this.storage_service.db)
      .then(() => this.client_repository.register_client(auto_login ? undefined : this.password()))
      .then(client_observable => {
        this.event_repository.current_client = client_observable;
        return this.event_repository.initialize_stream_state(client_observable().id);
      })
      .catch(error => {
        if (error.code === z.service.BackendClientError.STATUS_CODE.NOT_FOUND) {
          return this.logger.warn(`Cannot set starting point on notification stream: ${error.message}`, error);
        }
        throw error;
      })
      .then(() => this.client_repository.get_clients_for_self())
      .then(client_ets => {
        const number_of_clients = client_ets ? client_ets.length : 0;
        this.logger.info(`User has '${number_of_clients}' registered clients`, client_ets);

        // Show history screen if there are already registered clients
        if (number_of_clients) {
          return this._has_local_history().then(has_history => {
            this.device_reused(has_history);
            this._set_hash(z.auth.AuthView.MODE.HISTORY);
          });
        }

        // Make sure client entities always see the history screen
        if (this.client_repository.current_client().is_temporary()) {
          return this._set_hash(z.auth.AuthView.MODE.HISTORY);
        }

        // Don't show history screen if the webapp is the first client that has been registered
        this._redirect_to_app();
      })
      .catch(error => {
        if (error.type === z.client.ClientError.TYPE.TOO_MANY_CLIENTS) {
          this.logger.warn('User has already registered the maximum number of clients', error);
          return (window.location.hash = z.auth.AuthView.MODE.LIMIT);
        }
        this.logger.error(`Failed to register a new client: ${error.message}`, error);

        if (auto_login) {
          window.location.hash = z.auth.AuthView.MODE.ACCOUNT_LOGIN;
        }
      });
  }

  /**
   * Track app launch for Localytics
   * @private
   * @returns {undefined} No return value
   */
  _track_app_launch() {
    let mechanism = 'direct';
    if (document.referrer.startsWith('https://wire.com/verify/')) {
      mechanism = 'email_verify';
    } else if (document.referrer.startsWith('https://wire.com/forgot/')) {
      mechanism = 'password_reset';
    }
    amplify.publish(z.event.WebApp.ANALYTICS.EVENT, z.tracking.EventName.APP_LAUNCH, {mechanism});
  }
};

$(() => {
  if ($('.auth-page').length) {
    wire.auth.view = new z.ViewModel.AuthViewModel('auth-page', wire.auth);
  }
});

// jQuery helpers
$.fn.extend({
  focus_field() {
    this.each(function() {
      // Timeout needed (for Chrome): http://stackoverflow.com/a/17384592/451634
      window.setTimeout(() => {
        $(this).focus();
      }, 0);
    });
  },
});<|MERGE_RESOLUTION|>--- conflicted
+++ resolved
@@ -282,8 +282,6 @@
   }
 
   _init_url_parameter() {
-<<<<<<< HEAD
-=======
     const mode = z.util.get_url_parameter(z.auth.URLParameter.MODE);
     if (mode) {
       const expectedModes = [z.auth.AuthView.MODE.ACCOUNT_LOGIN, z.auth.AuthView.MODE.ACCOUNT_REGISTER];
@@ -294,21 +292,6 @@
       }
     }
 
-    const is_connect = z.util.get_url_parameter(z.auth.URLParameter.CONNECT);
-    if (is_connect) {
-      this.get_wire(true);
-      this._set_hash(z.auth.AuthView.MODE.ACCOUNT_REGISTER);
-      return (this.registration_context = z.auth.AuthView.REGISTRATION_CONTEXT.GENERIC_INVITE);
-    }
-
-    const invite_code = z.util.get_url_parameter(z.auth.URLParameter.INVITE);
-    if (invite_code) {
-      this.get_wire(true);
-      this.invite_code = invite_code;
-      return this._register_from_invite(invite_code);
-    }
-
->>>>>>> 621c2cad
     const reason = z.util.get_url_parameter(z.auth.URLParameter.REASON);
     switch (reason) {
       case z.auth.SIGN_OUT_REASON.ACCOUNT_DELETED:
