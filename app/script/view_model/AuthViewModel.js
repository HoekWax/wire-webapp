--- conflicted
+++ resolved
@@ -272,30 +272,12 @@
       }
     }
 
-<<<<<<< HEAD
-    const reason = z.util.get_url_parameter(z.auth.URLParameter.REASON);
+    const reason = z.util.URLUtil.getParameter(z.auth.URLParameter.REASON);
     if (reason) {
       const isReasonRegistration = reason === z.auth.SIGN_OUT_REASON.ACCOUNT_REGISTRATION;
       if (isReasonRegistration) {
         return this._loginFromTeams();
       }
-=======
-    const reason = z.util.URLUtil.getParameter(z.auth.URLParameter.REASON);
-    switch (reason) {
-      case z.auth.SIGN_OUT_REASON.ACCOUNT_DELETED:
-        this.reason_info(z.l10n.text(z.string.authAccountDeletion));
-        break;
-      case z.auth.SIGN_OUT_REASON.ACCOUNT_REGISTRATION:
-        return this._login_from_teams();
-      case z.auth.SIGN_OUT_REASON.CLIENT_REMOVED:
-        this.reason_info(z.l10n.text(z.string.authAccountClientDeletion));
-        break;
-      case z.auth.SIGN_OUT_REASON.SESSION_EXPIRED:
-        this.reason_info(z.l10n.text(z.string.authAccountExpiration));
-        break;
-      default:
-        break;
->>>>>>> 550b6881
     }
   }
 
@@ -639,31 +621,8 @@
    */
   _create_payload(mode) {
     switch (mode) {
-<<<<<<< HEAD
       case z.auth.AuthView.MODE.ACCOUNT_LOGIN: {
         return {
-=======
-      case z.auth.AuthView.MODE.ACCOUNT_PASSWORD: {
-        payload = {
-          label: this.client_repository.constructCookieLabel(username, this.client_type()),
-          label_key: this.client_repository.constructCookieLabelKey(username, this.client_type()),
-          password: this.password(),
-        };
-
-        const phone = z.util.phoneNumberToE164(username, this.country() || navigator.language);
-        if (z.util.isValidEmail(username)) {
-          payload.email = username;
-        } else if (z.util.isValidUsername(username)) {
-          payload.handle = username.replace('@', '');
-        } else if (z.util.isValidPhoneNumber(phone)) {
-          payload.phone = phone;
-        }
-        break;
-      }
-
-      case z.auth.AuthView.MODE.ACCOUNT_PHONE: {
-        payload = {
->>>>>>> 550b6881
           force: false,
           phone: this.phone_number_e164(),
         };
@@ -1523,29 +1482,6 @@
     }
   }
 
-<<<<<<< HEAD
-=======
-  /**
-   * Validate username input.
-   * @private
-   * @returns {undefined} No return value
-   */
-  _validate_username() {
-    const username = this.username()
-      .trim()
-      .toLowerCase();
-
-    if (!username.length) {
-      return this._add_error(z.string.authErrorEmailMissing, z.auth.AuthView.TYPE.EMAIL);
-    }
-
-    const phone = z.util.phoneNumberToE164(username, this.country() || navigator.language);
-    if (!z.util.isValidEmail(username) && !z.util.isValidUsername(username) && !z.util.isValidPhoneNumber(phone)) {
-      this._add_error(z.string.authErrorEmailMalformed, z.auth.AuthView.TYPE.EMAIL);
-    }
-  }
-
->>>>>>> 550b6881
   //##############################################################################
   // Misc
   //##############################################################################
