--- conflicted
+++ resolved
@@ -1780,11 +1780,7 @@
    */
   _get_self_user() {
     return this.user_repository
-<<<<<<< HEAD
-      .get_me()
-=======
       .getSelf()
->>>>>>> b52c3e00
       .then(userEntity => {
         this.self_user(userEntity);
         this.logger.info(`Retrieved self user: ${this.self_user().id}`);
