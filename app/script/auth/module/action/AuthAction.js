--- conflicted
+++ resolved
@@ -21,11 +21,7 @@
 import * as AuthActionCreator from './creator/AuthActionCreator';
 import * as SelfAction from './SelfAction';
 import {currentLanguage, currentCurrency} from '../../localeConfig';
-<<<<<<< HEAD
-import {fetchSelf} from './SelfAction';
 import {setLocalStorage, LocalStorageKey} from './LocalStorageAction';
-=======
->>>>>>> b52c3e00
 
 export function doLogin(loginData) {
   return function(dispatch, getState, {core}) {
@@ -37,14 +33,10 @@
     );
     return Promise.resolve()
       .then(() => dispatch(doSilentLogout()))
-<<<<<<< HEAD
       .then(() => core.login(loginData))
       .then(() => persistAuthData(loginData.persist, core, dispatch))
-=======
-      .then(() => apiClient.login(login))
       .then(() => dispatch(SelfAction.fetchSelf()))
       .then(() => dispatch(AuthActionCreator.successfulLogin()))
->>>>>>> b52c3e00
       .catch(error => {
         const handledError = BackendError.handle(error);
         if (handledError.label === BackendError.LABEL.TOO_MANY_CLIENTS) {
