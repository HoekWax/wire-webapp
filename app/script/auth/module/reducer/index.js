--- conflicted
+++ resolved
@@ -18,24 +18,18 @@
  */
 
 import authReducer from './authReducer';
-<<<<<<< HEAD
 import clientReducer from './clientReducer';
-=======
 import cookieReducer from './cookieReducer';
 import conversationReducer from './conversationReducer';
->>>>>>> b52c3e00
 import inviteReducer from './inviteReducer';
 import languageReducer from './languageReducer';
 import selfReducer from './selfReducer';
 
 const reducers = {
   authState: authReducer,
-<<<<<<< HEAD
   clientState: clientReducer,
-=======
   conversationState: conversationReducer,
   cookieState: cookieReducer,
->>>>>>> b52c3e00
   inviteState: inviteReducer,
   languageState: languageReducer,
   selfState: selfReducer,
