--- conflicted
+++ resolved
@@ -18,11 +18,7 @@
  */
 
 import React from 'react';
-<<<<<<< HEAD
-import {StyledApp, Content} from '@wireapp/react-ui-kit';
-=======
 import {StyledApp} from '@wireapp/react-ui-kit';
->>>>>>> b52c3e00
 import {HashRouter as Router, Redirect, Route, Switch} from 'react-router-dom';
 import Index from './Index';
 import InitialInvite from './InitialInvite';
@@ -59,32 +55,6 @@
     return SUPPORTED_LOCALE.includes(language) ? require(`../../../i18n/webapp-${language}.json`) : {};
   };
 
-<<<<<<< HEAD
-const Root = ({language}) => (
-  <IntlProvider locale={language} messages={loadLanguage(language)}>
-    <StyledApp>
-      <Router hashType="noslash">
-        <Content>
-          <Switch>
-            <Route exact path={ROUTE.INDEX} component={Index} />
-            <Route path={ROUTE.CLIENTS} component={ClientManager} />
-            <Route path={ROUTE.CREATE_TEAM} component={TeamName} />
-            <Route path={ROUTE.CREATE_TEAM_ACCOUNT} component={CreateAccount} />
-            <Route path={ROUTE.CREATE_ACCOUNT} component={CreatePersonalAccount} />
-            <Route path={`${ROUTE.INVITE}/:invitationCode`} component={CreatePersonalAccount} />
-            <Route path={ROUTE.INVITE} component={CreatePersonalAccount} />
-            <Route path={ROUTE.VERIFY} component={Verify} />
-            <Route path={ROUTE.INITIAL_INVITE} component={InitialInvite} />
-            <Route path={ROUTE.CHOOSE_HANDLE} component={ChooseHandle} />
-            <Route path={ROUTE.LOGIN} component={Login} />
-            <Redirect to={ROUTE.INDEX} />
-          </Switch>
-        </Content>
-      </Router>
-    </StyledApp>
-  </IntlProvider>
-);
-=======
   render = () => {
     const {language} = this.props;
     return (
@@ -93,6 +63,8 @@
           <Router hashType="noslash">
             <Switch>
               <Route exact path={ROUTE.INDEX} component={Index} />
+              <Route path={ROUTE.CLIENTS} component={ClientManager} />
+              <Route path={ROUTE.LOGIN} component={Login} />
               <Route
                 path={`${ROUTE.CONVERSATION_JOIN}/:conversationKey/:conversationCode`}
                 component={ConversationJoin}
@@ -113,6 +85,5 @@
     );
   };
 }
->>>>>>> b52c3e00
 
 export default connect(({languageState}) => ({language: languageState.language}), {...CookieAction})(Root);