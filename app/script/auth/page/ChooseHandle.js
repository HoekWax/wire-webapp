--- conflicted
+++ resolved
@@ -21,19 +21,12 @@
 import {
   H1,
   Text,
-<<<<<<< HEAD
-=======
   ContainerXS,
->>>>>>> b52c3e00
   InputSubmitCombo,
   Input,
   RoundIconButton,
   Form,
   ErrorMessage,
-<<<<<<< HEAD
-  ContainerXS,
-=======
->>>>>>> b52c3e00
 } from '@wireapp/react-ui-kit';
 import {injectIntl} from 'react-intl';
 import {parseError} from '../util/errorUtil';
