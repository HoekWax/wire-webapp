--- conflicted
+++ resolved
@@ -19,11 +19,8 @@
 
 export default {
   CHOOSE_HANDLE: '/choosehandle',
-<<<<<<< HEAD
   CLIENTS: '/clients',
-=======
   CONVERSATION_JOIN: '/join-conversation',
->>>>>>> b52c3e00
   CREATE_ACCOUNT: '/createaccount',
   CREATE_TEAM: '/createteam',
   CREATE_TEAM_ACCOUNT: '/createteamaccount',
