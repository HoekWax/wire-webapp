/*
 * Wire
 * Copyright (C) 2018 Wire Swiss GmbH
 *
 * This program is free software: you can redistribute it and/or modify
 * it under the terms of the GNU General Public License as published by
 * the Free Software Foundation, either version 3 of the License, or
 * (at your option) any later version.
 *
 * This program is distributed in the hope that it will be useful,
 * but WITHOUT ANY WARRANTY; without even the implied warranty of
 * MERCHANTABILITY or FITNESS FOR A PARTICULAR PURPOSE. See the
 * GNU General Public License for more details.
 *
 * You should have received a copy of the GNU General Public License
 * along with this program. If not, see http://www.gnu.org/licenses/.
 *
 */

'use strict';

z.string.wire = 'Wire';
z.string.wireMacos = 'Wire for macOS';
z.string.wireWindows = 'Wire for Windows';
z.string.wireLinux = 'Wire for Linux';
z.string.nonexistentUser = 'Deleted User';
z.string.and = 'and';
z.string.enumerationAnd = ', and ';

// Alert view when trying to set a profile image that's too small
z.string.alertUploadFileFormat = 'Can’t use this picture.\nPlease choose a PNG or JPEG file.';
z.string.alertUploadTooSmall = 'Can’t use this picture.\nPlease choose a picture that’s at least 320 x 320 px.';
z.string.alertUploadTooLarge = 'This picture is too large.\nYou can upload files up to {{number}} MB.';
z.string.alertGifTooLarge = 'Animation is too large.\nMaximum size is {{number}} MB.';

// Auth
// Authentication: ACCOUNT section
z.string.authAccountCountryCode = 'Country Code';
z.string.authAccountDeletion = 'You were signed out because your account was deleted.';
z.string.authAccountExpiration = 'You were signed out because your session expired. Please log in again.';
z.string.authAccountPasswordForgot = 'Forgot password';
z.string.authAccountPublicComputer = 'This is a public computer';
z.string.authAccountSignIn = 'Log in';
z.string.authAccountSignInEmail = 'Email';
z.string.authAccountSignInPhone = 'Phone';

// Authentication: BLOCKED section
z.string.authBlockedCookies = 'Enable cookies to log in to Wire.';
z.string.authBlockedDatabase = 'Wire needs access to local storage to display your messages. Local storage is not available in private mode.';
z.string.authBlockedTabs = 'Wire is already open in another tab.';

// Authentication: VERIFY section
z.string.authVerifyAccountAdd = 'Add';
z.string.authVerifyAccountDetail = 'This lets you use Wire on multiple devices.';
z.string.authVerifyAccountHeadline = 'Add email address and password.';
z.string.authVerifyAccountLogout = 'Log out';
z.string.authVerifyCodeDescription = 'Enter the verification code\nwe sent to {{number}}.';
z.string.authVerifyCodeResend = 'No code showing up?';
z.string.authVerifyCodeResendDetail = 'Resend';
z.string.authVerifyCodeResendTimer = 'You can request a new code {{expiration}}.';
z.string.authVerifyCodeChangePhone = 'Change phone number';
z.string.authVerifyPasswordHeadline = 'Enter your password';

// Authentication: LIMIT section
z.string.authLimitDevicesHeadline = 'Devices';
z.string.authLimitDescription = 'Remove one of your other devices to start using Wire on this one.';
z.string.authLimitButtonManage = 'Manage devices';
z.string.authLimitButtonSignOut = 'Log out';
z.string.authLimitDevicesCurrent = '(Current)';

// Authentication: HISTORY section
z.string.authHistoryHeadline = 'It’s the first time you’re using Wire on this device.';
z.string.authHistoryDescription = 'For privacy reasons, your conversation history will not appear here.';
z.string.authHistoryReuseHeadline = 'You’ve used Wire on this device before.';
z.string.authHistoryReuseDescription = 'Messages sent in the meantime will not appear here.';
z.string.authHistoryButton = 'OK';

// Authentication: POSTED section
z.string.authPostedResend = 'Resend to {{email}}';
z.string.authPostedResendAction = 'No email showing up?';
z.string.authPostedResendDetail = 'Check your email inbox and follow the instructions.';
z.string.authPostedResendHeadline = 'You’ve got mail.';

// Authentication: Misc
z.string.authPlaceholderEmail = 'Email';
z.string.authPlaceholderPasswordPut = 'Password';
z.string.authPlaceholderPasswordSet = 'Password (at least 8 characters)';
z.string.authPlaceholderPhone = 'Phone Number';

// Authentication: Validation errors
z.string.authErrorCode = 'Invalid Code';
z.string.authErrorCountryCodeInvalid = 'Invalid Country Code';
z.string.authErrorEmailExists = 'Email address already taken';
z.string.authErrorEmailForbidden = 'Sorry. This email address is forbidden.';
z.string.authErrorEmailMalformed = 'Please enter a valid email address.';
z.string.authErrorEmailMissing = 'Please enter an email address.';
z.string.authErrorMisc = 'Problems with the connection. Please try again.';
z.string.authErrorNameShort = 'Enter a name with at least 2 characters';
z.string.authErrorOffline = 'No Internet connection';
z.string.authErrorPasswordShort = 'Choose a password with at least 8 characters.';
z.string.authErrorPasswordWrong = 'Wrong password. Please try again.';
z.string.authErrorPending = 'Account is not yet verified';
z.string.authErrorPhoneNumberBudget = 'You logged in too often. Try again later.';
z.string.authErrorPhoneNumberForbidden = 'Sorry. This phone number is forbidden.';
z.string.authErrorPhoneNumberInvalid = 'Invalid Phone Number';
z.string.authErrorPhoneNumberUnknown = 'Unknown Phone Number';
z.string.authErrorSuspended = 'This account is no longer authorized to log in.';
z.string.authErrorSignIn = 'Please verify your details and try again.';

// Call stuff
z.string.callStateOutgoing = 'Ringing…';
z.string.callStateConnecting = 'Connecting…';
z.string.callStateIncoming = 'Calling…';
z.string.callDecline = 'Decline';
z.string.callAccept = 'Accept';
z.string.callJoin = 'Join';
z.string.callChooseSharedScreen = 'Choose a screen to share';
z.string.callParticipants = '{{number}} on call';

// Warnings
z.string.modalButtonCancel = 'Cancel';
z.string.modalButtonOk = 'Ok';
z.string.modalButtonSend = 'Send';

// Block a user
z.string.modalBlockConversationHeadline = 'Block {{user}}?';
z.string.modalBlockConversationMessage = '{{user}} won’t be able to contact you or add you to group conversations.';
z.string.modalBlockConversationButton = 'Block';
// Bots confirm
z.string.modalBotsConfirmHeadline = 'Add Service';
z.string.modalBotsConfirmMessage = 'Are you sure you want to start a new conversation with {{name}}?';
z.string.modalBotsConfirmButton = 'Confirm';
// Bots unavailable
z.string.modalBotsUnavailableHeadline = 'Bots currently unavailable';
z.string.modalBotsUnavailableMessage = 'Thank you for your interest in bots. The service is currently suspended while we work on the next version. Stay tuned.';
// Cannot create the call because there is nobody to call (conversationEmpty)
z.string.modalCallConversationEmptyHeadline = 'No one to call';
z.string.modalCallConversationEmptyMessage = 'There is no one left here.';
// Cannot video call in group conversations
z.string.modalCallNoVideoInGroupHeadline = 'No video calls in groups';
z.string.modalCallNoVideoInGroupMessage = 'Video calls are not available in group conversations.';
// Second incoming call
z.string.modalCallSecondIncomingHeadline = 'Answer call?';
z.string.modalCallSecondIncomingMessage = 'Your current call will end.';
z.string.modalCallSecondIncomingAction = 'Answer';
// Second ongoing call
z.string.modalCallSecondOngoingHeadline = 'Hang up call on another device?';
z.string.modalCallSecondOngoingMessage = 'You can only be in one call at a time.';
z.string.modalCallSecondOngoingAction = 'Hang Up';
// Second outgoing call
z.string.modalCallSecondOutgoingHeadline = 'Hang up current call?';
z.string.modalCallSecondOutgoingMessage = 'You can only be in one call at a time.';
z.string.modalCallSecondOutgoingAction = 'Hang Up';
// Clear a conversation
z.string.modalClearConversationHeadline = 'Delete content?';
z.string.modalClearConversationMessage = 'This will clear the conversation history on all your devices.';
z.string.modalClearConversationOption = 'Also leave the conversation';
z.string.modalClearConversationButton = 'Delete';
// Connected device
z.string.modalConnectedDeviceHeadline = 'Your account was used on:';
z.string.modalConnectedDeviceFrom = 'From:';
z.string.modalConnectedDeviceMessage = 'If you didn’t do this, remove the device and reset your password.';
z.string.modalConnectedDeviceManageDevices = 'manage devices';
// Delete account
z.string.modalDeleteAccountAction = 'Delete';
z.string.modalDeleteAccountHeadline = 'Delete account';
z.string.modalDeleteAccountMessage = 'We will send a message via email or SMS. Follow the link to permanently delete your account.';
// Delete message
z.string.modalDeleteButton = 'Delete';
z.string.modalDeleteHeadline = 'Delete only for me?';
z.string.modalDeleteMessage = 'This cannot be undone.';
// Delete message
z.string.modalDeleteEveryoneButton = 'Delete';
z.string.modalDeleteEveryoneHeadline = 'Delete for everyone?';
z.string.modalDeleteEveryoneMessage = 'This cannot be undone.';
// Too long message
z.string.modalTooLongHeadline = 'Message too long';
z.string.modalTooLongMessage = 'You can send messages up to {{number}} characters long.';
// Leave a conversation
z.string.modalLeaveConversationHeadline = 'Leave "{{name}}" conversation?';
z.string.modalLeaveConversationMessage = 'The participants will be notified and the conversation removed from your list.';
z.string.modalLeaveConversationButton = 'Leave';
// Logout
z.string.modalLogoutHeadline = 'Clear Data?';
z.string.modalLogoutMessage = 'Delete all your personal information and conversations on this device.';
z.string.modalLogoutButton = 'Log out';
// New device
z.string.modalNewDeviceHeadline = '{{user}} started using a new device';
z.string.modalNewDeviceHeadlineMany = '{{users}} started using new devices';
z.string.modalNewDeviceHeadlineYou = '{{user}} started using a new device';
z.string.modalNewDeviceMessage = 'Do you still want to send your messages?';
z.string.modalNewDeviceCallAccept = 'Accept call';
z.string.modalNewDeviceCallAnyway = 'Call anyway';
z.string.modalNewDeviceCallIncoming = 'Do you still want to accept the call?';
z.string.modalNewDeviceCallOutgoing = 'Do you still want to place the call?';
z.string.modalNewDeviceShowDevice = 'show device';
z.string.modalNewDeviceSendAnyway = 'send anyway';
// Not connected
z.string.modalNotConnectedHeadline = 'No one added to conversation';
z.string.modalNotConnectedMessageOne = '{{name}} does not want to be added to conversations.';
z.string.modalNotConnectedMessageMany = 'One of the people you selected does not want to be added to conversations.';
// Remove device
<<<<<<< HEAD
z.string.modal_remove_device_button = 'Remove device';
z.string.modal_remove_device_headline = 'Remove "{{device}}"';
z.string.modal_remove_device_message = 'Your password is required to remove the device.';
// Remove guests
z.string.modalRemoveGuestsButton = 'Remove guests';
z.string.modalRemoveGuestsHeadline = 'Turning off guest access?';
z.string.modalRemoveGuestsMessage = 'Current guest will be removed from the conversation. New guests will not be allowed.';
// Revoke link
z.string.modalRevokeLinkButton = 'Revoke link';
z.string.modalRevokeLinkHeadline = 'Revoking the link?';
z.string.modalRevokeLinkMessage = 'New guests will not be able to join with this link. Current guests will still have access.';
=======
z.string.modalRemoveDeviceButton = 'Remove device';
z.string.modalRemoveDeviceHeadline = 'Remove "{{device}}"';
z.string.modalRemoveDeviceMessage = 'Your password is required to remove the device.';
>>>>>>> 165d920d
// Service unavailable
z.string.modalServiceUnavailableHeadline = 'Adding service not possible';
z.string.modalServiceUnavailableMessage = 'The service is unavailable a the moment.';
// Session Reset
z.string.modalSessionResetHeadline = 'The session has been reset';
z.string.modalSessionResetMessage1 = 'If the problem is not resolved,';
z.string.modalSessionResetMessageLink = 'contact';
z.string.modalSessionResetMessage2 = 'us.';
// Too many members in conversation
z.string.modalTooManyMembersHeadline = 'Full house';
z.string.modalTooManyMembersMessage = 'Up to {{number1}} people can join a conversation. There is room for {{number2}} more people in here.';
// Parallel uploads
z.string.modalUploadsParallel = 'You can send up to {{number}} files at once.';

// Connection requests
z.string.connectionRequestConnect = 'Connect';
z.string.connectionRequestIgnore = 'Ignore';

// Guests
z.string.conversationGuestIndicator = 'Guest';

// Conversation
z.string.conversationYouNominative = 'you';
z.string.conversationYouDative = 'you';
z.string.conversationYouAccusative = 'you';

z.string.conversationBotUser = 'Bot';
z.string.conversationConnectionAccepted = 'Connected';
z.string.conversationConnectionBlocked = 'Blocked';
z.string.conversationConnectionCancelRequest = 'Cancel connection request';
z.string.conversationCreate = ' started a conversation with {{users}}';
z.string.conversationCreateName = '{{user}} started the conversation';
z.string.conversationCreateNameYou = '{{user}} started the conversation';
z.string.conversationCreateWith = 'with {{users}}';
z.string.conversationCreateYou = ' started a conversation with {{users}}';
z.string.conversationDeviceStartedUsingOne = ' started using';
z.string.conversationDeviceStartedUsingMany = ' started using';
z.string.conversationDeviceUnverified = ' unverified one of';
z.string.conversationDeviceYourDevices = ' your devices';
z.string.conversationDeviceUserDevices = ' {{user}}´s devices';
z.string.conversationDeviceNewDeviceOne = ' a new device';
z.string.conversationDeviceNewDeviceMany = ' new devices';
z.string.conversationDeviceNewPeopleJoined = 'new people joined.';
z.string.conversationDeviceNewPeopleJoinedVerify = ' verify devices';
z.string.conversationJustNow = 'Just now';
z.string.conversationLocationLink = 'Open Map';
z.string.conversationMemberJoin = ' added {{users}}';
z.string.conversationMemberJoinYou = ' added {{users}}';
z.string.conversationMemberJoinSelf = ' joined';
z.string.conversationMemberJoinSelfYou = ' joined';
z.string.conversationMemberLeaveLeft = ' left';
z.string.conversationMemberLeaveLeftYou = ' left';
z.string.conversationMemberLeaveRemoved = ' removed {{users}}';
z.string.conversationMemberLeaveRemovedYou = ' removed {{users}}';
z.string.conversationMessageDelivered = 'Delivered';
z.string.conversationRename = ' renamed the conversation';
z.string.conversationRenameYou = ' renamed the conversation';
z.string.conversationResume = 'Start a conversation with {{users}}';
z.string.conversationTeamLeave = ' was removed from the team';
z.string.conversationPing = ' pinged';
z.string.conversationPingYou = ' pinged';
z.string.conversationToday = 'today';
z.string.conversationVerified = 'Verified';
z.string.conversationVoiceChannelDeactivate = ' called';
z.string.conversationVoiceChannelDeactivateYou = ' called';
z.string.conversationYesterday = 'Yesterday';
z.string.conversationUnableToDecrypt1 = 'a message from {{user}} was not received.';
z.string.conversationUnableToDecrypt2 = '{{user}}´s device identity changed. Undelivered message.';
z.string.conversationUnableToDecryptLink = 'Why?';
z.string.conversationUnableToDecryptErrorMessage = 'Error';
z.string.conversationUnableToDecryptResetSession = 'Reset session';
z.string.conversationMissedMessages = 'You haven’t used this device for a while. Some messages may not appear here.';
z.string.conversationAssetUploading = 'Uploading…';
z.string.conversationAssetDownloading = 'Downloading…';
z.string.conversationAssetUploadFailed = 'Upload Failed';
z.string.conversationAssetUploadTooLarge = 'You can send files up to {{number}}';
z.string.conversationPlaybackError = 'Unable to play';
z.string.conversationContextMenuEdit = 'Edit';
z.string.conversationContextMenuDelete = 'Delete for Me';
z.string.conversationContextMenuDeleteEveryone = 'Delete for Everyone';
z.string.conversationContextMenuDownload = 'Download';
z.string.conversationContextMenuLike = 'Like';
z.string.conversationContextMenuUnlike = 'Unlike';
z.string.conversationDeleteTimestamp = 'Deleted: {{date}}';
z.string.conversationEditTimestamp = 'Edited: {{date}}';
z.string.conversationLikesCaption = '{{number}} people';
z.string.conversationSendPastedFile = 'Pasted image at {{date}}';
z.string.conversationSomeone = 'Someone';
z.string.conversationTweetAuthor = ' on Twitter';

// Group creation
z.string.groupCreationPreferencesAction = 'Next';
z.string.groupCreationPreferencesErrorNameShort = 'At least 1 character';
z.string.groupCreationPreferencesErrorNameLong = 'Too many characters';
z.string.groupCreationPreferencesHeader = 'New group';
z.string.groupCreationPreferencesPlaceholder = 'Group name';
z.string.groupCreationParticipantsActionCreate = 'Done';
z.string.groupCreationParticipantsActionSkip = 'Skip';
z.string.groupCreationParticipantsHeader = 'Add people';
z.string.groupCreationParticipantsHeaderWithCounter = 'Add people ({{number}})';
z.string.groupCreationParticipantsPlaceholder = 'Search by name';

// Guest room
z.string.guestRoomConversationName = 'Guest room';
z.string.guestRoomToggleName = 'Allow guests';
z.string.guestRoomToggleInfo = 'Open this conversation to people outside your team.';

// Collection
z.string.collectionShowAll = 'Show all {{number}}';
z.string.collectionSectionLinks = 'Links';
z.string.collectionSectionImages = 'Pictures';
z.string.collectionSectionFiles = 'Files';
z.string.collectionSectionAudio = 'Audio messages';

// Full Search
z.string.fullsearchPlaceholder = 'Search text messages';
z.string.fullsearchNoResults = 'No results.';

// Archive
z.string.archiveHeader = 'Archive';

// Conversations
z.string.conversationsAllArchived = 'Everything archived';
z.string.conversationsContacts = 'Contacts';
z.string.conversationsConnectionRequestMany = '{{number}} people waiting';
z.string.conversationsConnectionRequestOne = '1 person waiting';
z.string.conversationsEmptyConversation = 'Group conversation';
z.string.conversationsNoConversations = 'Start a conversation or create a group.';
z.string.conversationsPopoverArchive = 'Archive';
z.string.conversationsPopoverBlock = 'Block';
z.string.conversationsPopoverCancel = 'Cancel request';
z.string.conversationsPopoverClear = 'Delete';
z.string.conversationsPopoverLeave = 'Leave';
z.string.conversationsPopoverNotify = 'Unmute';
z.string.conversationsPopoverSilence = 'Mute';
z.string.conversationsPopoverUnarchive = 'Unarchive';

// Conversations secondary line
z.string.conversationsSecondaryLineMissedCall = '{{number}} missed call';
z.string.conversationsSecondaryLineMissedCalls = '{{number}} missed calls';
z.string.conversationsSecondaryLineNewMessage = '{{number}} new message';
z.string.conversationsSecondaryLineNewMessages = '{{number}} new messages';
z.string.conversationsSecondaryLinePing = '{{number}} ping';
z.string.conversationsSecondaryLinePings = '{{number}} pings';
z.string.conversationsSecondaryLinePeopleLeft = '{{number}} people left';
z.string.conversationsSecondaryLinePersonLeft = '{{user}} left';
z.string.conversationsSecondaryLinePersonRemoved = '{{user}} was removed';
z.string.conversationsSecondaryLinePeopleAdded = '{{user}} people were added';
z.string.conversationsSecondaryLinePersonAdded = '{{user}} was added';
z.string.conversationsSecondaryLinePersonAddedYou = '{{user}} added you';
z.string.conversationsSecondaryLineRenamed = '{{user}} renamed conversation';
z.string.conversationsSecondaryLineTimedMessage = 'Timed message';
z.string.conversationsSecondaryLineYouLeft = 'You left';
z.string.conversationsSecondaryLineYouWereRemoved = 'You were removed';

// Takeover
z.string.takeoverSub = 'Claim your unique name on Wire.';
z.string.takeoverLink = 'Learn more';
z.string.takeoverButtonChoose = 'Choose your own';
z.string.takeoverButtonKeep = 'Keep this one';

// Invites
z.string.inviteMetaKeyMac = 'Cmd';
z.string.inviteMetaKeyPc = 'Ctrl';
z.string.inviteHintSelected = 'Press {{metaKey}} + C to copy';
z.string.inviteHintUnselected = 'Select and Press {{metaKey}} + C';
z.string.inviteHeadline = 'Invite people to Wire';
z.string.inviteMessage = 'I’m on Wire, search for {{username}} or visit get.wire.com.';
z.string.inviteMessageNoEmail = 'I’m on Wire. Visit get.wire.com to connect with me.';

// Extensions
z.string.extensionsBubbleButtonGif = 'Gif';

// Extensions Giphy
z.string.extensionsGiphyButtonOk = 'Send';
z.string.extensionsGiphyButtonMore = 'Try Another';
z.string.extensionsGiphyMessage = '{{tag}} • via giphy.com';
z.string.extensionsGiphyNoGifs = 'Oops, no gifs';
z.string.extensionsGiphyRandom = 'Random';

// People View
z.string.peopleConfirmLabel = 'Add people to group';
z.string.peoplePeople = '{{number}} People';
z.string.peopleSearchPlaceholder = 'Search by name';
z.string.peopleEveryoneParticipates = 'Everyone you’re\nconnected to is already in\nthis conversation.';
z.string.peopleNoMatches = 'No matching results.\nTry entering a different name.';
z.string.peopleInvite = 'Invite people to join Wire';
z.string.peopleInviteDetail = 'Sharing your contacts helps you connect with others. We anonymize all the information and do not share it with anyone else.';
z.string.peopleInviteButtonContacts = 'From Contacts';
z.string.peopleInviteButtonGmail = 'From Gmail';
z.string.peopleInviteHeadline = 'Bring your friends';
z.string.peopleServiceConfirmButton = 'Add service';
z.string.peopleServiceRemovalButton = 'Remove service';
z.string.peopleServiceNewConversation = 'Create a new conversation';
z.string.peopleServices = 'Services';
z.string.peopleShare = 'Share Contacts';
z.string.peopleTabsDetails = 'Details';
z.string.peopleTabsDevices = 'Devices';
z.string.peopleTabsDevicesHeadline = 'Wire gives every device a unique fingerprint. Compare them with {{user}} and verify your conversation.';
z.string.peopleTabsDevicesLearnMore = 'Learn more';
z.string.peopleTabsDevicesWhyVerify = 'Why verify conversation?';
z.string.peopleTabsNoDevicesHeadline = '{{user}} is using an old version of Wire. No devices are shown here.';
z.string.peopleTabsDeviceDetailAllMyDevices = 'Show all my devices';
z.string.peopleTabsDeviceDetailDeviceFingerprint = 'Device fingerprint';
z.string.peopleTabsDeviceDetailHeadline = 'Verify that this matches the fingerprint shown on {{html1}}{{user}}’s device{{html2}}.';
z.string.peopleTabsDeviceDetailHowTo = 'How do I do that?';
z.string.peopleTabsDeviceDetailResetSession = 'Reset session';
z.string.peopleTabsDeviceDetailShowMyDevice = 'Show my device fingerprint';
z.string.peopleTabsDeviceDetailVerify = 'Verified';
z.string.peopleTabsPeople = 'People';
z.string.peopleTabsServices = 'Services';
z.string.peopleVerified = 'Verified';

// Block user
z.string.peopleBlockHeadline = 'Block?';
z.string.peopleBlockMessage = '{{user}} won’t be able to contact you or add you to group conversations.';

// Accept a pending connection dialogue
z.string.peopleConnectHeadline = 'Accept?';
z.string.peopleConnectMessage = 'This will connect you and open the conversation with {{user}}.';

// Cancel a pending request
z.string.peopleCancelRequestHeadline = 'Cancel Request?';
z.string.peopleCancelRequestMessage = 'Remove connection request to {{user}}.';

// Leave the conversation dialogue
z.string.peopleLeaveHeadline = 'Leave the conversation?';
z.string.peopleLeaveMessage = 'You won’t be able to send or receive messages in this conversation.';

// Remove from conversation dialogue
z.string.peopleRemoveHeadline = 'Remove?';
z.string.peopleRemoveMessage = '{{user}} won’t be able to send or receive messages in this conversation.';

// Unblock user
z.string.peopleUnblockHeadline = 'Unblock?';
z.string.peopleUnblockMessage = '{{user}} will be able to contact you and add you to group conversations again.';

// Button labels for the actions
z.string.peopleButtonAdd = 'Add';
z.string.peopleButtonAddPeople = 'Add people';
z.string.peopleButtonBlock = 'Block';
z.string.peopleButtonCancel = 'Cancel';
z.string.peopleButtonConnect = 'Connect';
z.string.peopleButtonCreate = 'Create group';
z.string.peopleButtonIgnore = 'Ignore';
z.string.peopleButtonLeave = 'Leave';
z.string.peopleButtonOpen = 'Open Conversation';
z.string.peopleButtonPending = 'Pending';
z.string.peopleButtonProfile = 'Profile';
z.string.peopleButtonRemove = 'Remove';
z.string.peopleButtonUnblock = 'Unblock';
z.string.peopleButtonNo = 'No';
z.string.peopleButtonYes = 'Yes';

// Settings
z.string.preferencesAbout = 'About';
z.string.preferencesAccount = 'Account';
z.string.preferencesAV = 'Audio / Video';
z.string.preferencesDeviceDetails = 'Device Details';
z.string.preferencesDevices = 'Devices';
z.string.preferencesHeadline = 'Preferences';
z.string.preferencesOptions = 'Options';

z.string.preferencesAboutCopyright = '© Wire Swiss GmbH';
z.string.preferencesAboutPrivacyPolicy = 'Privacy policy';
z.string.preferencesAboutSupport = 'Support';
z.string.preferencesAboutSupportWebsite = 'Support website';
z.string.preferencesAboutSupportContact = 'Contact Support';
z.string.preferencesAboutTermsOfUse = 'Terms of use';
z.string.preferencesAboutVersion = 'Version {{version}}';
z.string.preferencesAboutWebsite = 'Wire website';

z.string.preferencesAccountAvaibilityUnset = 'Set a status';
z.string.preferencesAccountCreateTeam = 'Create a team';
z.string.preferencesAccountDelete = 'Delete account';
z.string.preferencesAccountLogOut = 'Log out';
z.string.preferencesAccountManageTeam = 'Manage team';
z.string.preferencesAccountResetPassword = 'Reset password';
z.string.preferencesAccountTeam = 'in {{name}}';
z.string.preferencesAccountUsernamePlaceholder = 'Your full name';
z.string.preferencesAccountUsernameHint = 'At least 2 characters. a—z, 0—9 and _ only.';
z.string.preferencesAccountUsernameAvailable = 'Available';
z.string.preferencesAccountUsernameErrorTaken = 'Already taken';

z.string.preferencesAVCamera = 'Camera';
z.string.preferencesAVMicrophone = 'Microphone';
z.string.preferencesAVPermissionDetail = 'Enable from your browser Preferences';
z.string.preferencesAVSpeakers = 'Speakers';

z.string.preferencesDevicesActivatedIn = 'in {{location}}';
z.string.preferencesDevicesActivatedOn = 'Activated on {{date}}';
z.string.preferencesDevicesActive = 'Active';
z.string.preferencesDevicesActiveDetail = 'If you don’t recognize a device above, remove it and reset your password.';
z.string.preferencesDevicesCurrent = 'Current';
z.string.preferencesDevicesFingerprint = 'Key fingerprint';
z.string.preferencesDevicesFingerprintDetail = 'Wire gives every device a unique fingerprint. Compare them and verify your devices and conversations.';
z.string.preferencesDevicesId = 'ID: ';
z.string.preferencesDevicesRemove = 'Remove';
z.string.preferencesDevicesRemoveCancel = 'Cancel';
z.string.preferencesDevicesRemoveDetail = 'Remove this device if you have stopped using it. You will be logged out of this device immediately.';
z.string.preferencesDevicesSessionConfirmation = 'The session has been reset.';
z.string.preferencesDevicesSessionDetail = 'If fingerprints don’t match, reset the session to generate new encryption keys on both sides.';
z.string.preferencesDevicesSessionReset = 'Reset session';
z.string.preferencesDevicesSessionOngoing = 'Resetting session…';
z.string.preferencesDevicesVerification = 'Verified';

z.string.preferencesOptionsAudio = 'Sound alerts';
z.string.preferencesOptionsAudioAll = 'All';
z.string.preferencesOptionsAudioAllDetail = 'All sounds';
z.string.preferencesOptionsAudioNone = 'None';
z.string.preferencesOptionsAudioNoneDetail = 'Sshhh!';
z.string.preferencesOptionsAudioSome = 'Some';
z.string.preferencesOptionsAudioSomeDetail = 'Pings and calls';
z.string.preferencesOptionsContacts = 'Contacts';
z.string.preferencesOptionsContactsGmail = 'Import from Gmail';
z.string.preferencesOptionsContactsMacos = 'Import from Contacts';
z.string.preferencesOptionsContactsDetail = 'We use your contact data to connect you with others. We anonymize all information and do not share it with anyone else.';
z.string.preferencesOptionsData = 'Usage and crash reports';
z.string.preferencesOptionsDataCheckbox = 'Send anonymous data';
z.string.preferencesOptionsDataDetail = 'Make Wire better by sending anonymous information.';
z.string.preferencesOptionsPopular = 'By popular demand';
z.string.preferencesOptionsEmojiReplaceCheckbox = 'Replace type emoticons with emojis';
z.string.preferencesOptionsEmojiReplaceDetail = ':-) → {{icon}}';
z.string.preferencesOptionsPreviewsSendCheckbox = 'Create previews for links you send';
z.string.preferencesOptionsPreviewsSendDetail = 'Previews may still be shown for links from other people.';
z.string.preferencesOptionsNotifications = 'Notifications';
z.string.preferencesOptionsNotificationsNone = 'Off';
z.string.preferencesOptionsNotificationsObfuscate = 'Hide details';
z.string.preferencesOptionsNotificationsObfuscateMessage = 'Show sender';
z.string.preferencesOptionsNotificationsOn = 'Show sender and message';

// Search
z.string.searchConnect = 'Connect';
z.string.searchConnections = 'Connections';
z.string.searchContacts = 'Contacts';
z.string.searchCreateGroup = 'Create group';
z.string.searchCreateGuestRoom = 'Create guest room';
z.string.searchGroups = 'Groups';
z.string.searchPeople = 'People';
z.string.searchPlaceholder = 'Search by name or username';
z.string.searchServices = 'Services';
z.string.searchTeamGroups = 'Team conversations';
z.string.searchTeamMembers = 'Team members';
z.string.searchTopPeople = 'Top people';
z.string.searchTrySearch = 'Find people by\nname or username';
z.string.searchNoContactsOnWire = 'You have no contacts on Wire.\nTry finding people by\nname or username.';
z.string.searchMemberInvite = 'Invite people to join the team';
z.string.searchOthers = 'Connect';

// Google contacts upload
z.string.uploadGoogleHeadline = 'Find people\nto talk to.';
z.string.uploadGoogleMessage = 'We use your contact data to connect you with others. We anonymize all information and do not share it with anyone else.';
z.string.uploadGoogleHeadlineError = 'Something\nwent wrong.';
z.string.uploadGoogleMessageError = 'We did not receive your information. Please try importing your contacts again.';
z.string.uploadGoogleButtonAgain = 'Try again';

// URLs & Warnings: Permission requests & permission callbacks
z.string.urlSupportRoot = '/';
z.string.urlSupportArticles = '/hc/en-us/articles/';
z.string.urlSupportRequests = '/hc/en-us/requests/';
z.string.urlWebappRoot = '/';
z.string.urlWebsiteRoot = '/';
z.string.urlWebsiteCreateTeam = '/create-team/';
z.string.urlWebsitePrivacy = '/privacy';
z.string.warningCallDetail = 'Your browser needs access to the microphone to make calls.';
z.string.warningCallHeadline = 'Can’t call without microphone';
z.string.warningCallUnsupportedIncoming = '{{user}} is calling. Your browser doesn’t support calls.';
z.string.warningCallUnsupportedOutgoing = 'You cannot call because your browser doesn’t support calls.';
z.string.warningCallIssues = 'This version of Wire can not participate in the call. Please use';
z.string.warningCallUpgradeBrowser = 'To call, please update Google Chrome.';
z.string.warningConnectivityConnectionLost = 'Trying to connect. Wire may not be able to deliver messages.';
z.string.warningConnectivityNoInternet = 'No Internet. You won’t be able to send or receive messages.';
z.string.warningLearnMore = 'Learn more';
z.string.warningLifecycleUpdate = 'A new version of Wire is available.';
z.string.warningLifecycleUpdateNotes = 'What’s new';
z.string.warningLifecycleUpdateLink = 'Update now';
z.string.warningNotFoundCamera = 'You cannot call because your computer does not have a camera.';
z.string.warningNotFoundMicrophone = 'You cannot call because your computer does not have a microphone.';
z.string.warningPermissionDeniedCamera = 'You cannot call because your browser does not have access to the camera.';
z.string.warningPermissionDeniedMicrophone = 'You cannot call because your browser does not have access to the microphone.';
z.string.warningPermissionDeniedScreen = 'Your browser needs permission to share your screen.';
z.string.warningPermissionRequestCamera = '{{icon}} Allow access to camera';
z.string.warningPermissionRequestMicrophone = '{{icon}} Allow access to microphone';
z.string.warningPermissionRequestNotification = '{{icon}} Allow notifications';
z.string.warningPermissionRequestScreen = '{{icon}} Allow access to screen';
z.string.warningTellMeHow = 'Tell me how';

// User Availability
z.string.userAvailabilityAvailable = 'Available';
z.string.userAvailabilityAway = 'Away';
z.string.userAvailabilityBusy = 'Busy';
z.string.userAvailabilityNone = 'None';

// Browser notifications
z.string.notificationAssetAdd = 'Shared a picture';
z.string.notificationConnectionAccepted = 'Accepted your connection request';
z.string.notificationConnectionConnected = 'You are now connected';
z.string.notificationConnectionRequest = 'Wants to connect';
z.string.notificationConversationCreate = '{{user}} started a conversation';
z.string.notificationConversationRename = '{{user}} renamed the conversation to {{name}}';
z.string.notificationMemberJoinMany = '{{user}} added {{number}} people to the conversation';
z.string.notificationMemberJoinOne = '{{user1}} added {{user2}} to the conversation';
z.string.notificationMemberLeaveRemovedYou = '{{user}} removed you from the conversation';
z.string.notificationObfuscated = 'Sent you a message';
z.string.notificationObfuscatedTitle = 'Someone';
z.string.notificationPing = 'Pinged';
z.string.notificationReaction = '{{reaction}} your message';
z.string.notificationSharedAudio = 'Shared an audio message';
z.string.notificationSharedFile = 'Shared a file';
z.string.notificationSharedLocation = 'Shared a location';
z.string.notificationSharedVideo = 'Shared a video';
z.string.notificationVoiceChannelActivate = 'Calling';
z.string.notificationVoiceChannelDeactivate = 'Called';

// Tooltips
z.string.tooltipConversationAllVerified = 'All fingerprints are verified';
z.string.tooltipConversationCall = 'Call';
z.string.tooltipConversationEphemeral = 'Timed message';
z.string.tooltipConversationFile = 'Add file';
z.string.tooltipConversationInputPlaceholder = 'Type a message';
z.string.tooltipConversationInputPlaceholderAvailable = '{{user}} is available';
z.string.tooltipConversationInputPlaceholderAway = '{{user}} is away';
z.string.tooltipConversationInputPlaceholderBusy = '{{user}} is busy';
z.string.tooltipConversationPeople = 'People ({{shortcut}})';
z.string.tooltipConversationPicture = 'Add picture';
z.string.tooltipConversationPing = 'Ping ({{shortcut}})';
z.string.tooltipConversationSearch = 'Search';
z.string.tooltipConversationVideoCall = 'Video Call';

z.string.tooltipConversationsArchive = 'Archive ({{shortcut}})';
z.string.tooltipConversationsArchived = 'Show archive ({{number}})';
z.string.tooltipConversationsMore = 'More';
z.string.tooltipConversationsNotify = 'Unmute ({{shortcut}})';
z.string.tooltipConversationsPreferences = 'Open preferences';
z.string.tooltipConversationsSilence = 'Mute ({{shortcut}})';
z.string.tooltipConversationsStart = 'Start conversation ({{shortcut}})';

z.string.tooltipPeopleAdd = 'Add to conversation ({{shortcut}})';
z.string.tooltipPeopleAddPeople = 'Add people to conversation ({{shortcut}})';
z.string.tooltipPeopleBack = 'Back';
z.string.tooltipPeopleBlock = 'Block';
z.string.tooltipPeopleConnect = 'Connect';
z.string.tooltipPeopleLeave = 'Leave conversation';
z.string.tooltipPeopleOpen = 'Open conversation';
z.string.tooltipPeopleProfile = 'Open your profile';
z.string.tooltipPeopleRename = 'Change conversation name';
z.string.tooltipPeopleRemove = 'Remove from conversation';
z.string.tooltipPeopleUnblock = 'Unblock';

z.string.tooltipPreferencesContactsGmail = 'Log in to your Gmail account to share contacts';
z.string.tooltipPreferencesContactsMacos = 'Share all your contacts from the macOS Contacts app';
z.string.tooltipPreferencesPassword = 'Open another website to reset your password';
z.string.tooltipPreferencesPicture = 'Change your picture…';
z.string.tooltipPreferencesRename = 'Change your name';

z.string.tooltipSearchClose = 'Close (Esc)';

// App loading
z.string.initReceivedSelfUser = 'Hello, {{user}}.';
z.string.initValidatedClient = 'Fetching your connections and conversations';
z.string.initReceivedUserData = 'Checking for new messages';
z.string.initDecryption = 'Decrypting messages';
z.string.initEvents = 'Loading messages';
z.string.initUpdatedFromNotifications = 'Almost done - Enjoy Wire';
z.string.initProgress = ' — {{number1}} of {{number2}}';

z.string.ephememalUnitsNone = 'Off';
z.string.ephememalUnitsSecond = 'second';
z.string.ephememalUnitsSeconds = 'seconds';
z.string.ephememalUnitsMinute = 'minute';
z.string.ephememalUnitsMinutes = 'minutes';
z.string.ephememalUnitsHour = 'hour';
z.string.ephememalUnitsHours = 'hours';
z.string.ephememalUnitsDay = 'day';
z.string.ephememalUnitsDays = 'days';<|MERGE_RESOLUTION|>--- conflicted
+++ resolved
@@ -200,10 +200,9 @@
 z.string.modalNotConnectedMessageOne = '{{name}} does not want to be added to conversations.';
 z.string.modalNotConnectedMessageMany = 'One of the people you selected does not want to be added to conversations.';
 // Remove device
-<<<<<<< HEAD
-z.string.modal_remove_device_button = 'Remove device';
-z.string.modal_remove_device_headline = 'Remove "{{device}}"';
-z.string.modal_remove_device_message = 'Your password is required to remove the device.';
+z.string.modalRemoveDeviceButton = 'Remove device';
+z.string.modalRemoveDeviceHeadline = 'Remove "{{device}}"';
+z.string.modalRemoveDeviceMessage = 'Your password is required to remove the device.';
 // Remove guests
 z.string.modalRemoveGuestsButton = 'Remove guests';
 z.string.modalRemoveGuestsHeadline = 'Turning off guest access?';
@@ -212,11 +211,6 @@
 z.string.modalRevokeLinkButton = 'Revoke link';
 z.string.modalRevokeLinkHeadline = 'Revoking the link?';
 z.string.modalRevokeLinkMessage = 'New guests will not be able to join with this link. Current guests will still have access.';
-=======
-z.string.modalRemoveDeviceButton = 'Remove device';
-z.string.modalRemoveDeviceHeadline = 'Remove "{{device}}"';
-z.string.modalRemoveDeviceMessage = 'Your password is required to remove the device.';
->>>>>>> 165d920d
 // Service unavailable
 z.string.modalServiceUnavailableHeadline = 'Adding service not possible';
 z.string.modalServiceUnavailableMessage = 'The service is unavailable a the moment.';
