/*
 * Wire
 * Copyright (C) 2018 Wire Swiss GmbH
 *
 * This program is free software: you can redistribute it and/or modify
 * it under the terms of the GNU General Public License as published by
 * the Free Software Foundation, either version 3 of the License, or
 * (at your option) any later version.
 *
 * This program is distributed in the hope that it will be useful,
 * but WITHOUT ANY WARRANTY; without even the implied warranty of
 * MERCHANTABILITY or FITNESS FOR A PARTICULAR PURPOSE. See the
 * GNU General Public License for more details.
 *
 * You should have received a copy of the GNU General Public License
 * along with this program. If not, see http://www.gnu.org/licenses/.
 *
 */

// MEMBER LIST
.message-list {
  overflow: hidden;
  flex: 1 1;
}

.messages-wrap {
  width: 100%;
  height: 100%;
  overflow-x: hidden;
}

.messages {
  max-width: @conversation-max-width;
  height: 100%;
  transform: translateZ(0);
}

// MESSAGE
.message {
  position: relative;
  margin-bottom: 16px;

  & a {
    text-decoration: none;
  }

  & * {
    .accent-selection-color;
  }

  &:last-child {
    margin-bottom: 24px;
  }

  .context-menu,
  .time {
    background-color: @app-bg;
  }

  &.hover .time,
  &:hover .time,
  &.hover .context-menu,
  &:hover .context-menu,
  .show-timestamp.time {
    opacity: 1;
    pointer-events: auto;
  }

  &.hover .time,
  &:hover .time,
  .show-timestamp.time {
    cursor: default;
  }

  .context-menu {
    cursor: pointer;
  }

  &:not(:hover) {
    .message-status {
      opacity: 1;
    }
  }

  participant-avatar {
    cursor: pointer;
  }

  .message-mention {
    .accent-color;

    font-weight: @font-weight-bold;

    .mention-at-sign {
      font-size: 14px;
    }

    &.self-mention {
      background-color: fade(@w-yellow, 48%);
      color: @graphite-dark;
    }

    &:not(.self-mention) {
      cursor: pointer;
    }
  }
}

@keyframes marked-animation {
  to {
    background-color: inherit;
  }
}

.message-marked {
  .context-menu,
  .time {
    background-color: transparent;
  }

  .message-body {
    .accent-background-color(24%);

    animation: @animation-timing-slower * 2 @ease-out-quart 1s forwards marked-animation;
  }
}

.message-isreplying {
  .message-body {
    opacity: 0.6;
  }
}

// MESSAGE - HEADER
.message-header {
  position: relative;
  display: flex;
  padding-top: 6px;
  margin-bottom: 4px;
  line-height: @avatar-diameter-xs;

  & > .message-body-actions {
    top: 6px;
  }

  + .message-services-warning {
    margin-left: 72px;
  }
}

.message-header-icon {
  .flex-center;

  width: @conversation-message-sender-width;
  max-height: @avatar-diameter-xs;
  color: @graphite-dark;

  &--svg {
    line-height: 0;

    svg path {
      fill: @graphite;
    }
  }
}

.message-header-label {
  display: flex;
  min-width: 0; // fixes ellipsis not working with flexbox (FF)
  flex: 1;
  align-items: center;
  font-size: 12px;
  font-weight: @font-weight-regular;
  white-space: pre-wrap;

  a {
    cursor: pointer;
  }

  .message-header-plain-sender-name {
    font-weight: @font-weight-bold;
  }

  .message-header-sender-name {
    font-weight: @font-weight-bold;
    text-transform: capitalize;
  }
  & > hr {
    align-self: flex-start;
    margin-top: 12px;
  }
}

.message-header-label-sender {
  .label-nocase-bold-xs;
  &.accent-color-1 {
    color: fade(@accent_colors-1, 80%);
  }
  &.accent-color-2 {
    color: fade(@accent_colors-2, 72%);
  }
  &.accent-color-3 {
    color: @accent_colors-3;
  }
  &.accent-color-4 {
    color: fade(@accent_colors-4, 72%);
  }
  &.accent-color-5 {
    color: fade(@accent_colors-5, 80%);
  }
  &.accent-color-6 {
    color: fade(@accent_colors-6, 80%);
  }
  &.accent-color-7 {
    color: fade(@accent_colors-7, 64%);
  }
}

.message-header-label-icon {
  margin-left: 8px;
  font-size: 8px;
}

.message-header-icon-service {
  display: inline-flex;
  margin-top: -2px;
  margin-left: 8px;

  svg {
    width: 12px;
    height: 12px;

    path {
      fill: fade(@graphite-dark, 40%);
    }
  }
}

.message-header-line {
  min-width: @conversation-message-timestamp-width;
  height: 1px;
  flex: 1;
  margin-left: 16px;
  border: none;
  background: @seperator-color;
}

// MESSAGE - TIMESTAMP
.message-timestamp {
  height: 48px;
  padding-top: 8px; // TODO margin top is not working because of collapsing margins
<<<<<<< HEAD
  
  margin-bottom: 16px;border-bottom: 1px solid @seperator-color;
=======
  margin-bottom: 16px;
  border-bottom: 1px solid @seperator-color;
>>>>>>> d8f59d9e
  line-height: 40px;
  user-select: none;

  .message-header-icon {
    max-height: 40px;
  }

  &:not(.message-timestamp-visible) {
    display: none;
  }

  &:not(.message-timestamp-unread) {
    .message-unread-dot {
      display: none;
    }
  }

  &:not(.message-timestamp-day) {
    margin-right: @conversation-message-timestamp-width;
    border: 0;

    .message-header-label {
      border-bottom: 1px dotted @seperator-color;
    }
  }

  time[data-timestamp-type='normal'] {
    display: block;
  }
  time[data-timestamp-type='day'] {
    display: none;
  }
}

.message-timestamp-day {
  time[data-timestamp-type='normal'] {
    display: none;
  }
  time[data-timestamp-type='day'] {
    display: block;
  }
}

// MESSAGE - BODY
.message-body {
  position: relative;
  padding-right: @conversation-message-timestamp-width;
  padding-left: @conversation-message-sender-width;
  margin-top: -5px;

  .text {
    .text-selection;
    .accent-selection-color;

    display: inline-block;
    width: 100%;
    line-height: @line-height-lg;
    white-space: pre-wrap;
    word-wrap: break-word;
  }

  .text-large {
    font-size: 40px;
    line-height: 40px;
  }

  .iframe-container {
    margin-top: 16px;
    margin-bottom: 24px;
  }

  .iframe-container-video {
    position: relative;
    padding-bottom: 75%;

    embed,
    iframe,
    object {
      position: absolute;
      left: 0;
      max-width: 100%;
    }
  }
  .message-ephemeral-timer {
    position: absolute;
    top: 2px;
    left: 32px;
  }
}

.message-body-like {
  .flex-center;

  position: absolute;
  bottom: 0;
  left: 0;
  width: @conversation-message-sender-width;
}

.message-asset-image {
  margin-top: 16px;
  margin-bottom: 24px;

  .image {
    position: relative;
    display: inline-block;
    max-width: 100%;
  }

  .image-loading {
    .image-element {
      cursor: default;
    }
    .image-placeholder-icon {
      display: flex;
    }
  }

  .image-element {
    max-width: 100%;
    max-height: 80vh;
    cursor: pointer;

    &.image-ephemeral {
      cursor: default;
      opacity: 0;
    }
  }

  .image-placeholder-icon {
    .asset-container-style;
    .full-screen;

    display: none;
    align-items: center;
    justify-content: center;
  }
}

// MESSAGE FOOTER
.message-footer {
  display: flex;
  flex-wrap: wrap;
  line-height: @avatar-diameter-xs;
}

.message-footer-icon {
  .flex-center;

  width: @conversation-message-sender-width;
}

.message-footer-label {
  display: flex;
  align-items: center;
  font-size: @font-size-xs;

  > * + * {
    margin-left: 8px;
  }
}

.message-footer-bottom {
  display: flex;
  width: 100%;
  flex-wrap: wrap;
  margin-top: 4px;
  margin-right: @conversation-message-timestamp-width;
  margin-left: @conversation-message-sender-width;

  > *:not(:last-child) {
    margin-right: 8px;
    margin-bottom: 8px;
  }
}

.message-footer-close-button {
  .square(@avatar-diameter-xs);
  .flex-center;

  cursor: pointer;
  font-size: @font-size-xs;
}

// hover
.message-show-on-hover {
  opacity: 0;
  transition-duration: @animation-timing-fast;
  transition-property: opacity;
  transition-timing-function: @ease-out-quart;

  .message:hover & {
    opacity: 1;
    transition-delay: @animation-timing-faster + 0.05;
  }
}

// MESSAGE - ACTIONS
.message-body-actions {
  position: absolute;
  top: 0;
  right: 0;
  width: @conversation-message-timestamp-width;
  height: @line-height-lg;

  // actions pill
  .action-pill-style() {
    z-index: 1;
    line-height: 18px;
    opacity: 0;
    text-decoration: none;
    transition: opacity, 0.3s;
  }

  // CONTEXT MENU
  .context-menu {
    .square(18px);
    .action-pill-style;

    position: absolute;
    top: 4px;
    right: 72px;
    display: flex;
    justify-content: center;

    &:focus {
      opacity: 1 !important;
      outline: none;
    }
  }

  .show-timestamp.time + .message-status {
    opacity: 0;
  }

  .time,
  .message-status {
    .action-pill-style;

    position: absolute;
    top: 3px;
    right: 24px;
    padding-right: 6px;
    padding-left: 6px;
    color: fade(#000, 40%);
    font-size: @font-size-xs;
    pointer-events: none;
    user-select: none;
  }
}

.message-body-actions-large {
  position: relative;
  width: 160px;
}

.message-services-warning {
  color: @w-red;
  font-size: 12px;
  font-weight: @font-weight-regular;
}

// MEMBER MESSAGE
.message-connected {
  display: flex;
  flex-direction: column;
  align-items: center;
  margin-top: 32px;
  margin-bottom: 48px;

  .message-services-warning {
    margin-top: 32px;
  }
}

.message-connected-header {
  font-size: @font-size-lg;
  line-height: 42px;
}

.message-connected-contacts,
.message-connected-provider-name,
.message-connected-username {
  color: @graphite;
  font-size: @font-size-xs;
  line-height: @line-height-sm;
}

.message-connected-avatar {
  margin-top: 32px;
}

.message-connected-cancel {
  .label-xs;

  margin-top: 32px;
  cursor: pointer;
}

.message-group-creation-header,
.message-member-footer {
  padding-top: 16px;
  margin-left: 72px;
  font-size: 12px;
  font-weight: @font-weight-regular;
}

.message-group-creation-header-name {
  margin: 8px 0;
  font-size: @font-size-lg;
  font-weight: @font-weight-bold;
}

.message-group-creation-header-button,
.message-member-footer-button {
  display: inline-block;
  padding: 4px 16px;
  margin-top: 16px;
  background-color: @seperator-color;
  border-radius: 4px;
  cursor: pointer;
  font-size: 14px;
  font-weight: @font-weight-bold;
  line-height: 16px;
}

.message-member-footer-message {
  font-weight: @font-weight-regular;
  line-height: 16px;
}

.message-member-footer-description {
  margin-top: 8px;
  color: fade(@graphite-dark, 40%);
  font-weight: @font-weight-regular;
  line-height: 16px;
}

// PING MESSAGE
@keyframes ping-scale-animation {
  0% {
    transform: scale(1);
  }
  100% {
    transform: scale(1.8);
  }
}

@keyframes ping-opacity-animation {
  0% {
    opacity: 1;
  }
  100% {
    opacity: 0;
  }
}

.ping-animation {
  animation-delay: 0.05s, 0.05s;
  animation-duration: 0.7s, 0.7s;
  animation-name: ping-scale-animation, ping-opacity-animation;
  animation-timing-function: @ease-out-expo, @ease-out-quart;
}

.ping-animation-soft {
  animation-iteration-count: 3, 3;
}

.message-icon-ping {
  margin-left: 8px;
}

// CALL MESSAGE
.message-icon-missed-call {
  position: absolute;
  top: 8px;
  left: 16px;

  &.accent-color-1 {
    path {
      fill: @accent_colors-1;
    }
  }
  &.accent-color-2 {
    path {
      fill: @accent_colors-2;
    }
  }
  &.accent-color-3 {
    path {
      fill: @accent_colors-3;
    }
  }
  &.accent-color-4 {
    path {
      fill: @accent_colors-4;
    }
  }
  &.accent-color-5 {
    path {
      fill: @accent_colors-5;
    }
  }
  &.accent-color-6 {
    path {
      fill: @accent_colors-6;
    }
  }
  &.accent-color-7 {
    path {
      fill: @accent_colors-7;
    }
  }
}

// DECRYPT MESSAGE
.message-body-decrypt-error {
  min-height: 24px;
}

.message-header-decrypt-error-label {
  .label-xs;

  color: @graphite;
}

.message-header-decrypt-reset-session {
  .label-xs;

  position: relative;
  display: inline-block;
  width: 100%;
  height: 16px;
  cursor: pointer;
}

.message-header-decrypt-reset-session-action,
.message-header-decrypt-reset-session-spinner {
  position: absolute;
  top: 0;
  left: 0;
}

.message-header-decrypt-reset-session-action {
  height: 12px;
}

.message-header-decrypt-reset-session-spinner {
  top: 4px;
}

.message-verification-action {
  .ellipsis;

  cursor: pointer;
}

// MESSAGE SPACING
.message-asset {
  margin-top: 16px;
}

.message-call,
.message-ping {
  padding-top: 16px;
  margin-bottom: 24px;
}

.message-member,
.message-rename {
  padding-top: 16px;
  margin-bottom: 32px;
}

.message-call,
.message-member,
.message-ping,
.message-rename {
  .message-body-actions {
    position: relative;
  }
}

// TODO make generic class
.ephemeral-message-obfuscated {
  font-family: @font-family-ephemeral;
  .accent-color;
}

.ephemeral-asset-expired {
  .bg-color-ephemeral;
  .flex-center;

  color: #fff;
}<|MERGE_RESOLUTION|>--- conflicted
+++ resolved
@@ -249,13 +249,8 @@
 .message-timestamp {
   height: 48px;
   padding-top: 8px; // TODO margin top is not working because of collapsing margins
-<<<<<<< HEAD
-  
-  margin-bottom: 16px;border-bottom: 1px solid @seperator-color;
-=======
   margin-bottom: 16px;
   border-bottom: 1px solid @seperator-color;
->>>>>>> d8f59d9e
   line-height: 40px;
   user-select: none;
 
