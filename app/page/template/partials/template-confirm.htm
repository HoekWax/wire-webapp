<<<<<<< HEAD
=======
<script type="text/html" id="template-confirm-connect">
  <div class="confirm">
    <div class="confirm-hack"></div>
    <div class="confirm-content">
      <span class="headline" data-bind="l10n_text: z.string.peopleConnectHeadline"></span>
      <p class="message" data-bind="l10n_html: {'id': z.string.peopleConnectMessage, 'substitute': '<span class=\'user\'></span>'}"></p>
    </div>
    <div class="button-group">
      <div data-action="cancel" class="button button-medium button-inverted" data-bind="l10n_text: z.string.peopleButtonIgnore" data-uie-name="do-ignore"></div>
      <div data-action="confirm" class="button button-medium" data-bind="l10n_text: z.string.peopleButtonConnect" data-uie-name="do-connect"></div>
    </div>
  </div>
</script>

<script type="text/html" id="template-confirm-leave">
  <div class="confirm">
    <div class="confirm-hack"></div>
    <div class="confirm-content">
      <span class="headline" data-bind="l10n_text: z.string.peopleLeaveHeadline"></span>
      <p class="message" data-bind="l10n_text: z.string.peopleLeaveMessage"></p>
    </div>
    <div class="button-group">
      <div data-action="cancel" class="button button-medium button-inverted" data-bind="l10n_text: z.string.peopleButtonCancel" data-uie-name="do-cancel"></div>
      <div data-action="confirm" class="button button-medium" data-uie-value="leave" data-bind="l10n_text: z.string.peopleButtonLeave" data-uie-name="do-confirm"></div>
    </div>
  </div>
</script>

<script type="text/html" id="template-confirm-block">
  <div class="confirm">
    <div class="confirm-hack"></div>
    <div class="confirm-content">
      <span class="headline" data-bind="l10n_text: z.string.peopleBlockHeadline"></span>
      <p class="message" data-bind="l10n_html: {'id': z.string.peopleBlockMessage, 'substitute': '<span class=\'user\'></span>'}"></p>
    </div>
    <div class="button-group">
      <div data-action="cancel" class="button button-medium button-inverted" data-bind="l10n_text: z.string.peopleButtonCancel" data-uie-name="do-cancel"></div>
      <div data-action="confirm" class="button button-medium" data-uie-value="block" data-bind="l10n_text: z.string.peopleButtonBlock" data-uie-name="do-confirm"></div>
    </div>
  </div>
</script>

<script type="text/html" id="template-confirm-remove">
  <div class="confirm">
    <div class="confirm-hack"></div>
    <div class="confirm-content">
      <span class="headline" data-bind="l10n_text: z.string.peopleRemoveHeadline"></span>
      <p class="message" data-bind="l10n_html: {'id': z.string.peopleRemoveMessage, 'substitute': '<span class=\'user\'></span>'}"></p>
    </div>
    <div class="button-group">
      <div data-action="cancel" class="button button-medium button-inverted" data-bind="l10n_text: z.string.peopleButtonCancel" data-uie-name="do-cancel"></div>
      <div data-action="confirm" class="button button-medium" data-uie-value="remove" data-bind="l10n_text: z.string.peopleButtonRemove" data-uie-name="do-confirm"></div>
    </div>
  </div>
</script>

<script type="text/html" id="template-confirm-unblock">
  <div class="confirm">
    <div class="confirm-hack"></div>
    <div class="confirm-content">
      <span class="headline" data-bind="l10n_text: z.string.peopleUnblockHeadline"></span>
      <p class="message" data-bind="l10n_html: {'id': z.string.peopleUnblockMessage, 'substitute': '<span class=\'user\'></span>'}"></p>
    </div>
    <div class="button-group">
      <div data-action="cancel" class="button button-medium button-inverted" data-bind="l10n_text: z.string.peopleButtonCancel" data-uie-name="do-cancel"></div>
      <div data-action="confirm" class="button button-medium" data-uie-value="unblock" data-bind="l10n_text: z.string.peopleButtonUnblock" data-uie-name="do-confirm"></div>
    </div>
  </div>
</script>

<script type="text/html" id="template-confirm-cancel_request">
  <div class="confirm">
    <div class="confirm-hack"></div>
    <div class="confirm-content">
      <span class="headline" data-bind="l10n_text: z.string.peopleCancelRequestHeadline"></span>
      <p class="message" data-bind="l10n_html: {'id': z.string.peopleCancelRequestMessage, 'substitute': '<span class=\'user\'></span>'}"></p>
    </div>
    <div class="button-group">
      <div data-action="cancel" class="button button-medium button-inverted" data-bind="l10n_text: z.string.peopleButtonNo" data-uie-name="do-cancel"></div>
      <div data-action="confirm" class="button button-medium" data-uie-value="cancel_request" data-bind="l10n_text: z.string.peopleButtonYes" data-uie-name="do-confirm"></div>
    </div>
  </div>
</script>

>>>>>>> 165d920d
<script type="text/html" id="template-confirm-my-fingerprint">
  <div class="user-profile-my-fingerprint confirm">
    <div data-action="cancel" class="user-profile-top-right-button button-icon icon-close" data-uie-name="do-cancel"></div>
    <div data-bind="click: click_on_show_my_devices, l10n_text: z.string.peopleTabsDeviceDetailDeviceFingerprint"></div>
    <device-card class="user-profile-device-detail-card" params="device: device()"></device-card>
    <div class="user-profile-device-detail-fingerprint" data-bind="foreach: fingerprint_local()"><span class="device-id-part" data-bind="text: $data"></span></div>
    <div class="user-profile-device-detail-footer">
      <span class="button-label text-theme" data-bind="click: click_on_show_my_devices, l10n_text: z.string.peopleTabsDeviceDetailAllMyDevices"></span>
    </div>
  </div>
</script>
<|MERGE_RESOLUTION|>--- conflicted
+++ resolved
@@ -1,90 +1,3 @@
-<<<<<<< HEAD
-=======
-<script type="text/html" id="template-confirm-connect">
-  <div class="confirm">
-    <div class="confirm-hack"></div>
-    <div class="confirm-content">
-      <span class="headline" data-bind="l10n_text: z.string.peopleConnectHeadline"></span>
-      <p class="message" data-bind="l10n_html: {'id': z.string.peopleConnectMessage, 'substitute': '<span class=\'user\'></span>'}"></p>
-    </div>
-    <div class="button-group">
-      <div data-action="cancel" class="button button-medium button-inverted" data-bind="l10n_text: z.string.peopleButtonIgnore" data-uie-name="do-ignore"></div>
-      <div data-action="confirm" class="button button-medium" data-bind="l10n_text: z.string.peopleButtonConnect" data-uie-name="do-connect"></div>
-    </div>
-  </div>
-</script>
-
-<script type="text/html" id="template-confirm-leave">
-  <div class="confirm">
-    <div class="confirm-hack"></div>
-    <div class="confirm-content">
-      <span class="headline" data-bind="l10n_text: z.string.peopleLeaveHeadline"></span>
-      <p class="message" data-bind="l10n_text: z.string.peopleLeaveMessage"></p>
-    </div>
-    <div class="button-group">
-      <div data-action="cancel" class="button button-medium button-inverted" data-bind="l10n_text: z.string.peopleButtonCancel" data-uie-name="do-cancel"></div>
-      <div data-action="confirm" class="button button-medium" data-uie-value="leave" data-bind="l10n_text: z.string.peopleButtonLeave" data-uie-name="do-confirm"></div>
-    </div>
-  </div>
-</script>
-
-<script type="text/html" id="template-confirm-block">
-  <div class="confirm">
-    <div class="confirm-hack"></div>
-    <div class="confirm-content">
-      <span class="headline" data-bind="l10n_text: z.string.peopleBlockHeadline"></span>
-      <p class="message" data-bind="l10n_html: {'id': z.string.peopleBlockMessage, 'substitute': '<span class=\'user\'></span>'}"></p>
-    </div>
-    <div class="button-group">
-      <div data-action="cancel" class="button button-medium button-inverted" data-bind="l10n_text: z.string.peopleButtonCancel" data-uie-name="do-cancel"></div>
-      <div data-action="confirm" class="button button-medium" data-uie-value="block" data-bind="l10n_text: z.string.peopleButtonBlock" data-uie-name="do-confirm"></div>
-    </div>
-  </div>
-</script>
-
-<script type="text/html" id="template-confirm-remove">
-  <div class="confirm">
-    <div class="confirm-hack"></div>
-    <div class="confirm-content">
-      <span class="headline" data-bind="l10n_text: z.string.peopleRemoveHeadline"></span>
-      <p class="message" data-bind="l10n_html: {'id': z.string.peopleRemoveMessage, 'substitute': '<span class=\'user\'></span>'}"></p>
-    </div>
-    <div class="button-group">
-      <div data-action="cancel" class="button button-medium button-inverted" data-bind="l10n_text: z.string.peopleButtonCancel" data-uie-name="do-cancel"></div>
-      <div data-action="confirm" class="button button-medium" data-uie-value="remove" data-bind="l10n_text: z.string.peopleButtonRemove" data-uie-name="do-confirm"></div>
-    </div>
-  </div>
-</script>
-
-<script type="text/html" id="template-confirm-unblock">
-  <div class="confirm">
-    <div class="confirm-hack"></div>
-    <div class="confirm-content">
-      <span class="headline" data-bind="l10n_text: z.string.peopleUnblockHeadline"></span>
-      <p class="message" data-bind="l10n_html: {'id': z.string.peopleUnblockMessage, 'substitute': '<span class=\'user\'></span>'}"></p>
-    </div>
-    <div class="button-group">
-      <div data-action="cancel" class="button button-medium button-inverted" data-bind="l10n_text: z.string.peopleButtonCancel" data-uie-name="do-cancel"></div>
-      <div data-action="confirm" class="button button-medium" data-uie-value="unblock" data-bind="l10n_text: z.string.peopleButtonUnblock" data-uie-name="do-confirm"></div>
-    </div>
-  </div>
-</script>
-
-<script type="text/html" id="template-confirm-cancel_request">
-  <div class="confirm">
-    <div class="confirm-hack"></div>
-    <div class="confirm-content">
-      <span class="headline" data-bind="l10n_text: z.string.peopleCancelRequestHeadline"></span>
-      <p class="message" data-bind="l10n_html: {'id': z.string.peopleCancelRequestMessage, 'substitute': '<span class=\'user\'></span>'}"></p>
-    </div>
-    <div class="button-group">
-      <div data-action="cancel" class="button button-medium button-inverted" data-bind="l10n_text: z.string.peopleButtonNo" data-uie-name="do-cancel"></div>
-      <div data-action="confirm" class="button button-medium" data-uie-value="cancel_request" data-bind="l10n_text: z.string.peopleButtonYes" data-uie-name="do-confirm"></div>
-    </div>
-  </div>
-</script>
-
->>>>>>> 165d920d
 <script type="text/html" id="template-confirm-my-fingerprint">
   <div class="user-profile-my-fingerprint confirm">
     <div data-action="cancel" class="user-profile-top-right-button button-icon icon-close" data-uie-name="do-cancel"></div>
