--- conflicted
+++ resolved
@@ -1,5 +1,4 @@
-<<<<<<< HEAD
-<div id="background" data-bind="switch_background: selfUserPicture">
+<div id="background" data-bind="switchBackground: selfUserPicture">
   <!-- ko if: isActivatedAccount() -->
     <div class="background">
       <div class="background-image"></div>
@@ -9,11 +8,4 @@
   <!-- ko ifnot: isActivatedAccount() -->
     <div class="background--white"></div>
   <!-- /ko -->
-=======
-<div id="background" data-bind="switchBackground: selfUserPicture">
-  <div class="background">
-    <div class="background-image"></div>
-    <div class="background-darken"></div>
-  </div>
->>>>>>> 550b6881
 </div>