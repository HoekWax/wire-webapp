<div id="preferences-device-details" class="preferences-page preferences-device-details" data-bind="with: $root.preferencesDeviceDetails" data-uie-name="preferences-devices-details">
  <div class="preferences-titlebar" data-bind="l10n_text: z.string.preferences_device_details"></div>
  <div class="preferences-content-wrapper">
    <div class="preferences-content" data-bind="antiscroll">
      <section class="preferences-section">
        <header class="preferences-devices-details">
          <div class="preferences-devices-icon icon-back" data-bind="click: clickOnDetailsClose" data-uie-name="go-back"></div>
          <span data-bind="l10n_text: z.string.preferences_devices"></span>
        </header>
        <div class="preferences-devices-model" data-bind="text: device().model" data-uie-name="device-model"></div>
        <div class="preferences-devices-id">
          <span data-bind="l10n_text: z.string.preferences_devices_id"></span>
          <span data-bind="foreach: device().formatId()" data-uie-name="device-id"><span class="device-id-part" data-bind="text: $data"></span></span>
        </div>
        <div class="preferences-devices-activated">
          <div data-bind="foreach: activationDate"><span data-bind="css: {'preferences-devices-activated-bold': $data.isStyled}, text: $data.text">?</span></div>
          <div data-bind="foreach: activationLocation"><span data-bind="css: {'preferences-devices-activated-bold': $data.isStyled}, text: $data.text">?</span></div>
        </div>
        <div class="preferences-devices-fingerprint-label" data-bind="l10n_text: z.string.preferences_devices_fingerprint"></div>
        <div class="preferences-devices-fingerprint" data-bind="foreach: fingerprint()"><span class="device-id-part" data-bind="text: $data"></span></div>
        <div class="preferences-devices-verification slider">
          <input class="slider-input" type="checkbox" name="preferences_device_verification_toggle" id="preferences_device_verification" data-bind="checked: device().meta.is_verified">
          <label class="button-label" for="preferences_device_verification" data-bind="click: toggleDeviceVerification, l10n_text: z.string.preferences_devices_verification" data-uie-name="do-verify"></label>
        </div>
        <div class="preferences-detail" data-bind="l10n_text: z.string.preferences_devices_fingerprint_detail"></div>
      </section>

      <section class="preferences-section">
        <header class="preferences-header"><hr class="preferences-separator"></header>
      </section>

      <section class="preferences-section">
        <div class="preferences-info" data-bind="l10n_text: z.string.preferences_devices_session_detail"></div>
        <div class="preferences-devices-session" data-uie-name="preferences-device-details-session">
<<<<<<< HEAD
          <!-- ko if: session_reset_state() === z.viewModel.content.PreferencesDeviceDetailsViewModel.SESSION_RESET_STATE.RESET -->
            <button class="preferences-button button button-small button-fluid" data-bind="click: click_on_reset_session, l10n_text: z.string.preferences_devices_session_reset" data-uie-name="do-session-reset"></button>
          <!-- /ko -->
          <!-- ko if: session_reset_state() === z.viewModel.content.PreferencesDeviceDetailsViewModel.SESSION_RESET_STATE.ONGOING -->
            <div class="preferences-devices-session-reset" data-bind="l10n_text: z.string.preferences_devices_session_ongoing"></div>
          <!-- /ko -->
          <!-- ko if: session_reset_state() === z.viewModel.content.PreferencesDeviceDetailsViewModel.SESSION_RESET_STATE.CONFIRMATION -->
=======
          <!-- ko if: sessionResetState() === z.ViewModel.content.PreferencesDeviceDetailsViewModel.SESSION_RESET_STATE.RESET -->
            <button class="preferences-button button button-small button-fluid" data-bind="click: clickOnResetSession, l10n_text: z.string.preferences_devices_session_reset" data-uie-name="do-session-reset"></button>
          <!-- /ko -->
          <!-- ko if: sessionResetState() === z.ViewModel.content.PreferencesDeviceDetailsViewModel.SESSION_RESET_STATE.ONGOING -->
            <div class="preferences-devices-session-reset" data-bind="l10n_text: z.string.preferences_devices_session_ongoing"></div>
          <!-- /ko -->
          <!-- ko if: sessionResetState() === z.ViewModel.content.PreferencesDeviceDetailsViewModel.SESSION_RESET_STATE.CONFIRMATION -->
>>>>>>> 14525d40
            <div class="preferences-devices-session-confirmation text-theme" data-bind="l10n_text: z.string.preferences_devices_session_confirmation"></div>
          <!-- /ko -->
        </div>
      </section>

      <section class="preferences-section">
        <div class="preferences-info" data-bind="l10n_text: z.string.preferences_devices_remove_detail"></div>
        <button class="preferences-button button button-small button-fluid" data-bind="click: clickOnRemoveDevice, l10n_text: z.string.preferences_devices_remove" data-uie-name="go-remove-device"></button>
      </section>
    </div>
  </div>
</div><|MERGE_RESOLUTION|>--- conflicted
+++ resolved
@@ -32,23 +32,13 @@
       <section class="preferences-section">
         <div class="preferences-info" data-bind="l10n_text: z.string.preferences_devices_session_detail"></div>
         <div class="preferences-devices-session" data-uie-name="preferences-device-details-session">
-<<<<<<< HEAD
-          <!-- ko if: session_reset_state() === z.viewModel.content.PreferencesDeviceDetailsViewModel.SESSION_RESET_STATE.RESET -->
-            <button class="preferences-button button button-small button-fluid" data-bind="click: click_on_reset_session, l10n_text: z.string.preferences_devices_session_reset" data-uie-name="do-session-reset"></button>
+          <!-- ko if: sessionResetState() === z.viewModel.content.PreferencesDeviceDetailsViewModel.SESSION_RESET_STATE.RESET -->
+            <button class="preferences-button button button-small button-fluid" data-bind="click: clickOnResetSession, l10n_text: z.string.preferences_devices_session_reset" data-uie-name="do-session-reset"></button>
           <!-- /ko -->
-          <!-- ko if: session_reset_state() === z.viewModel.content.PreferencesDeviceDetailsViewModel.SESSION_RESET_STATE.ONGOING -->
+          <!-- ko if: sessionResetState() === z.viewModel.content.PreferencesDeviceDetailsViewModel.SESSION_RESET_STATE.ONGOING -->
             <div class="preferences-devices-session-reset" data-bind="l10n_text: z.string.preferences_devices_session_ongoing"></div>
           <!-- /ko -->
-          <!-- ko if: session_reset_state() === z.viewModel.content.PreferencesDeviceDetailsViewModel.SESSION_RESET_STATE.CONFIRMATION -->
-=======
-          <!-- ko if: sessionResetState() === z.ViewModel.content.PreferencesDeviceDetailsViewModel.SESSION_RESET_STATE.RESET -->
-            <button class="preferences-button button button-small button-fluid" data-bind="click: clickOnResetSession, l10n_text: z.string.preferences_devices_session_reset" data-uie-name="do-session-reset"></button>
-          <!-- /ko -->
-          <!-- ko if: sessionResetState() === z.ViewModel.content.PreferencesDeviceDetailsViewModel.SESSION_RESET_STATE.ONGOING -->
-            <div class="preferences-devices-session-reset" data-bind="l10n_text: z.string.preferences_devices_session_ongoing"></div>
-          <!-- /ko -->
-          <!-- ko if: sessionResetState() === z.ViewModel.content.PreferencesDeviceDetailsViewModel.SESSION_RESET_STATE.CONFIRMATION -->
->>>>>>> 14525d40
+          <!-- ko if: sessionResetState() === z.viewModel.content.PreferencesDeviceDetailsViewModel.SESSION_RESET_STATE.CONFIRMATION -->
             <div class="preferences-devices-session-confirmation text-theme" data-bind="l10n_text: z.string.preferences_devices_session_confirmation"></div>
           <!-- /ko -->
         </div>
