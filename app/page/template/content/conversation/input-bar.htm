<!--@formatter:off-->
<div id="conversation-input-bar"
     class="conversation-input-bar"
     data-bind="with: $root.inputBar,
                css: {'conversation-input-bar-editing': $root.inputBar.isEditing()}">

  <!-- ko if: conversationEntity() && !conversationEntity().connection().is_outgoing_request() -->
    <div class="controls-left">
      <!-- ko if: input().length -->
        <participant-avatar class="cursor-default" params="participant: selfUser, size: z.components.ParticipantAvatar.SIZE.X_SMALL"></participant-avatar>
      <!-- /ko -->
    </div>

    <!-- ko if: !conversationEntity().removed_from_conversation() -->
      <div class="controls-center" data-bind="template: {afterRender: setElements}">
        <textarea id="conversation-input-bar-text"
                  class="conversation-input-bar-text border-theme"
                  data-bind="event: {'keydown': onInputKeyDown, 'keyup': onInputKeyUp, 'select click': handleMentionFlow, 'input': updateMentions},
                             focus_on_keydown: true,
                             enter: onInputEnter,
                             hasFocus: hasFocus,
                             textInput: input,
                             click: onInputClick,
                             attr: {'placeholder': inputPlaceholder},
                             css: {'conversation-input-bar-text--accent': hasLocalEphemeralTimer()},
                             paste_file: onPasteFiles"
                  data-uie-name="input-message"
                  dir="auto">
        </textarea>
<<<<<<< HEAD
        <div class="shadow-input" data-bind="html: richTextInput, scrollSync: '#conversation-input-bar-text'" data-uie-name="input-message-rich-text"></div>
        <rich-text-input params="placeholder: inputPlaceholder, mentionsObservable: currentMentions"></rich-text-input>
=======
        <div class="shadow-input" data-bind="html: richTextInput,
                                             scrollSync: '#conversation-input-bar-text',
                                             heightSync: {target: '#conversation-input-bar-text', trigger: richTextInput, callback: scrollMessageList}"
             data-uie-name="input-message-rich-text"></div>
>>>>>>> 712ccb3a
      </div>
      <mention-suggestions params="suggestions: mentionSuggestions, targetInputSelector: '#conversation-input-bar-text', onSelectionValidated: addMention"></mention-suggestions>

      <div class="controls-right">
        <!-- ko ifnot: isEditing() -->
          <!-- ko if: showGiphyButton() -->
            <gif-icon class="controls-right-button button-icon-large"
                  data-bind="click: clickToShowGiphy, l10n_tooltip: z.string.extensionsBubbleButtonGif"
                  data-uie-name="do-giphy-popover">
            </gif-icon>
          <!-- /ko -->

          <!-- ko ifnot: input().length -->
            <message-timer-button params="conversation: conversationEntity"></message-timer-button>

            <label id="conversation-input-bar-photo" class="controls-right-button button-icon-large">
              <image-icon></image-icon>
              <input data-bind="attr: {accept: z.viewModel.content.InputBarViewModel.CONFIG.IMAGE.FILE_TYPES.join(',')}, file_select: uploadImages" type="file" multiple="multiple" data-uie-name="do-share-image"/>
            </label>

            <label id="conversation-input-bar-files" class="controls-right-button button-icon-large" data-bind="l10n_title: z.string.tooltipConversationFile">
              <attachment-icon></attachment-icon>
              <input data-bind="file_select: uploadFiles" type="file" multiple="multiple"
                       accept="*" data-uie-name="do-share-file"/>
            </label>

            <span class="controls-right-button button-icon-large"
                  data-bind="click: clickToPing, attr: {'title': pingTooltip}, css:{'disabled': pingDisabled}"
                  data-uie-name="do-ping">
              <ping-icon></ping-icon>
            </span>
          <!-- /ko -->
        <!-- /ko -->

        <!-- ko if: isEditing() -->
          <span class="controls-right-button button-icon-large"
                data-bind="click: cancelMessageEditing"
                data-uie-name="do-cancel-edit">
            <close-icon></close-icon>
          </span>
        <!-- /ko -->
      </div>
    <!-- /ko -->
  <!-- /ko -->

  <!-- ko if: pastedFile() -->
    <div class="conversation-input-bar-paste-modal">
      <div class="controls-left"></div>
      <div class="controls-center">
        <!-- ko if: pastedFilePreviewUrl() -->
          <img class="conversation-input-bar-paste-image conversation-input-bar-paste-icon" data-bind="attr: {'src': pastedFilePreviewUrl()}">
        <!-- /ko -->
        <!-- ko ifnot: pastedFilePreviewUrl() -->
          <span class="conversation-input-bar-paste-icon">
            <file-icon></file-icon>
          </span>
        <!-- /ko -->
        <span data-bind="text: pastedFileName"></span>
      </div>
      <div class="controls-right">
        <span class="conversation-input-bar-paste-cancel button-icon-large" data-bind="click: clickToCancelPastedFile">
          <close-icon></close-icon>
        </span>
        <span class="conversation-input-bar-paste-send bg-theme" data-bind="click: sendPastedFile">
          <send-icon></send-icon>
        </span>
      </div>
    </div>
  <!-- /ko -->
</div>
<!--@formatter:on--><|MERGE_RESOLUTION|>--- conflicted
+++ resolved
@@ -27,15 +27,11 @@
                   data-uie-name="input-message"
                   dir="auto">
         </textarea>
-<<<<<<< HEAD
-        <div class="shadow-input" data-bind="html: richTextInput, scrollSync: '#conversation-input-bar-text'" data-uie-name="input-message-rich-text"></div>
-        <rich-text-input params="placeholder: inputPlaceholder, mentionsObservable: currentMentions"></rich-text-input>
-=======
         <div class="shadow-input" data-bind="html: richTextInput,
                                              scrollSync: '#conversation-input-bar-text',
                                              heightSync: {target: '#conversation-input-bar-text', trigger: richTextInput, callback: scrollMessageList}"
              data-uie-name="input-message-rich-text"></div>
->>>>>>> 712ccb3a
+        <rich-text-input params="placeholder: inputPlaceholder, mentionsObservable: currentMentions"></rich-text-input>
       </div>
       <mention-suggestions params="suggestions: mentionSuggestions, targetInputSelector: '#conversation-input-bar-text', onSelectionValidated: addMention"></mention-suggestions>
 
